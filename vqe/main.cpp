--- conflicted
+++ resolved
@@ -192,7 +192,6 @@
                      std::shared_ptr<NWQSim::VQE::Hamiltonian> hamil,
                      std::vector<double>& x,
                      double& fval) {
-<<<<<<< HEAD
   NWQSim::VQE::Callback callback = (params.adapt ? silent_callback_function : callback_function);
   std::shared_ptr<NWQSim::VQE::VQEState> state = manager.create_vqe_solver(params.backend,
                                                                            params.config,
@@ -229,16 +228,6 @@
 
   }
   
-=======
-  std::shared_ptr<NWQSim::VQE::VQEState> state = manager.create_vqe_solver(backend, ansatz, hamil, algo, callback_function, seed, settings);  
-  std::uniform_real_distribution<double> initdist(settings.lbound, settings.ubound);
-  std::mt19937_64 random_engine (seed);
-  params.resize(ansatz->numParams());
-  std::fill(params.begin(), params.end(), 0);
-  // std::generate(params.begin(), params.end(), 
-      // [&random_engine, &initdist] () {return initdist(random_engine);});
-  state->optimize(params, fval);
->>>>>>> 789bb1b3
 }
 
 
