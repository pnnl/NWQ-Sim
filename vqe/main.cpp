#include "vqeBackendManager.hpp"
#include "utils.hpp"
#include <cmath>
#include <string>
#include "circuit/dynamic_ansatz.hpp"
#include "vqe_adapt.hpp"
<<<<<<< HEAD
#include "src/uccsdmin.cpp"
#include "src/singletgsd.cpp"
#include "src/ansatz_pool.cpp" // MZ: move the ansatz pool generation out of the src/utils.cpp
=======
#include "nwq_util.hpp"
>>>>>>> 327ec5e7
#include <chrono>

#define UNDERLINE "\033[4m"

#define CLOSEUNDERLINE "\033[0m"
using IdxType = NWQSim::IdxType;
using ValType = NWQSim::ValType;

struct VQEParams {
  /**
   * @brief  Structure to hold command line arguments for NWQ-VQE
   */
  // Problem Info
  std::string hamiltonian_path = "";
  IdxType nparticles = -1;
  bool xacc = true;

  // Simulator options
  std::string backend = "CPU";
  uint32_t seed;
  // Optimizer settings
  NWQSim::VQE::OptimizerSettings optimizer_settings;
  nlopt::algorithm algo;
  IdxType symm_level = 0;

  bool verbose = false; // MZ: if show optimization results in each iteration

  // ADAPT-VQE options
  bool adapt = false;
  bool qubit = false;
  IdxType adapt_maxeval = 100;
  ValType adapt_fvaltol = -1; // MZ: original ADAPT-VQE paper only used the gradient norm as the convergence criteria, 
                              // which is more reasonable as since fvaltol may give false convergence when the same operator is picked conservatively
  ValType adapt_gradtol = 1e-3;
  IdxType adapt_pool_size = -1;

  // Ansatz options
  NWQSim::VQE::PoolType pool = NWQSim::VQE::PoolType::Fermionic;
};
int show_help() {
  std::cout << "NWQ-VQE Options" << std::endl;
  std::cout << UNDERLINE << "INFORMATIONAL" << CLOSEUNDERLINE << std::endl;
  std::cout << "-h, --help            Show help menu." << std::endl;
  std::cout << "-l, --list-backends   List available backends and exit." << std::endl;
  std::cout << UNDERLINE << "REQUIRED" << CLOSEUNDERLINE << std::endl;
  std::cout << "-f, --hamiltonian     Path to the input Hamiltonian file (formatted as a sum of Fermionic operators, see examples)" << std::endl;
  std::cout << "-p, --nparticles      Number of electrons in molecule" << std::endl;
  std::cout << UNDERLINE << "OPTIONAL (Hamiltonian, Ansatz and Backend)" << CLOSEUNDERLINE << std::endl;
  std::cout << "--ducc                Use DUCC indexing scheme. Defaults to false (defaults to use XACC/Qiskit scheme)." << std::endl;
  // std::cout << "--symm                Symmetry level (0->none, 1->single, 2->double non-mixed+single, 3->all). Defaults to 0." << std::endl;
  std::cout << "--sym, --symm         UCCSD Symmetry level (0->none, 1->spin symmetry, 2->also orbital symmetry). Defaults to 0." << std::endl; // MZ: is this call orbital symmetry?
  std::cout << "--gsd                 Use singlet GSD ansatz for ADAPT-VQE. Default to false." << std::endl;
  std::cout << "-b, --backend         Simulation backend. Defaults to CPU" << std::endl;
  std::cout << "--seed                Random seed for initial point and empirical gradient estimation. Defaults to time(NULL)" << std::endl;
<<<<<<< HEAD
  std::cout << "--config              Path to NWQ-Sim config file. Defaults to \"../default_config.json\"" << std::endl;
  std::cout << UNDERLINE << "OPTIONAL (Global Minimizer)" << CLOSEUNDERLINE << std::endl;
  std::cout << "-v, --verbose         Print optimization callback on each VQE iteration. Defaults to false" << std::endl;
  std::cout << "-o, --optimizer       NLOpt optimizer name. Defaults to LN_COBYLA. Other examples are LN_NEWUOA and LD_LBFGS" << std::endl;
=======
>>>>>>> 327ec5e7
  std::cout << "--opt-config          Path to config file for NLOpt optimizer parameters" << std::endl;
  std::cout << "-lb, --lbound         Optimizer lower bound. Defaults to -2Pi" << std::endl;
  std::cout << "-ub, --ubound         Optimizer upper bound. Defaults to 2Pi" << std::endl;  std::cout << "--reltol              Relative tolerance termination criterion. Defaults to -1 (off)" << std::endl;
  std::cout << "--abstol              Relative tolerance termination criterion. Defaults to -1 (off)" << std::endl;
  std::cout << "--maxeval             Maximum number of function evaluations for optimizer (only for VQE). Defaults to 100" << std::endl;
  std::cout << "--maxtime             Maximum optimizer time (seconds). Defaults to -1.0 (off)" << std::endl;
  std::cout << "--stopval             Cutoff function value for optimizer. Defaults to -MAXFLOAT (off)" << std::endl;
  std::cout << UNDERLINE << "ADAPT-VQE OPTIONS" << CLOSEUNDERLINE << std::endl;
  std::cout << "--adapt               Use ADAPT-VQE for dynamic ansatz construction. Defaults to false" << std::endl;
  std::cout << "-ag, --adapt-gradtol  Cutoff absolute tolerance for operator gradient norm. Defaults to 1e-3" << std::endl;
  std::cout << "-af, --adapt-fvaltol  Cutoff absolute tolerance for function value. Defaults to -1 (off)" << std::endl;
  std::cout << "-am, --adapt-maxeval  Set a maximum iteration count for ADAPT-VQE. Defaults to 100" << std::endl;
  std::cout << "--qubit               Uses Qubit instead of Fermionic operators for ADAPT-VQE. Defaults to false" << std::endl;
  std::cout << "--adapt-pool          Sets the pool size for Qubit operators. Defaults to -1" << std::endl;
<<<<<<< HEAD
  std::cout << UNDERLINE << "LEGACY" << CLOSEUNDERLINE << std::endl;
  std::cout << "--xacc                Use XACC indexing scheme, otherwise uses DUCC scheme. (Deprecated, true by default)" << std::endl;
  std::cout << "--origin              Use old implementatin of UCCSD for VQE or ADAPT-VQE. Have duplicated operators and potential symmetry problem. Default to false." << std::endl;
  std::cout << "-n                    (Same as -p or --nparticules) Number of electrons in molecule" << std::endl; // MZ: this could be confusing as people usually use n for number of qubits (2*number of spartial orbitals)
=======
  std::cout << UNDERLINE << "SIMULATOR OPTIONS" << CLOSEUNDERLINE << std::endl;
  std::cout << "--num_threads         Specify the number of OMP threads. Defaults to use all hardware threads" << std::endl;
  std::cout << "--disable_fusion      Disable gate fusion. Defaults to enabled" << std::endl;
>>>>>>> 327ec5e7
  return 1;
}

using json = nlohmann::json;

/**
 * @brief  Parse command line arguments
 * @note   
 * @param  argc: Number of command line arguments passed
 * @param  argv: Pointer to command line arg C strings
 * @param  manager: Backend manager object
 * @param  params: Data structure to store command line arguments
 * @retval 
 */
int parse_args(int argc, char** argv,
               VQEBackendManager& manager,
               VQEParams& params) {
  std::string opt_config_file = "";
  std::string algorithm_name = "LN_COBYLA";
  NWQSim::VQE::OptimizerSettings& settings = params.optimizer_settings;
  params.seed = time(NULL);
  settings.lbound = -2*PI; //
  settings.ubound = 2*PI; //
  for (size_t i = 1; i < argc; i++) {
    std::string argname = argv[i];
    if (argname == "-h" || argname == "--help") {
      return show_help();
    } if (argname == "-l" || argname == "--list-backends") {
      manager.print_available_backends();
      return 1;
    } else
    if (argname == "-b" || argname == "--backend") {
      params.backend = argv[++i];//-2.034241 -1.978760  -1.825736
      continue;
    } else
    if (argname == "-f" || argname == "--hamiltonian") {
      params.hamiltonian_path = argv[++i];
      continue;
    } else 
    if (argname == "-p" || argname == "-n" || argname == "--nparticles") {
      params.nparticles = std::atoll(argv[++i]);
    } else 
    if (argname == "-v" || argname == "--verbose") {
      params.verbose = true;
    } else
    if (argname == "--seed") {
      params.seed = (unsigned)std::atoi(argv[++i]);
    }  else 
    if (argname == "--adapt-pool") {
      params.adapt_pool_size = (long long)std::atoi(argv[++i]);
    } else if (argname == "--xacc") {
      params.xacc = true;
    } else if (argname == "--ducc") {
      params.xacc = false;
    } else 
    if (argname == "--opt-config") {
      opt_config_file = argv[++i];
    } else  
    if (argname == "-o" || argname == "--optimizer") {
      algorithm_name = argv[++i];
    } else 
    if (argname == "--reltol") {
      params.optimizer_settings.rel_tol = std::atof(argv[++i]);
    } else 
    if (argname == "--abstol") {
      settings.abs_tol = std::atof(argv[++i]);
    }  else 
    if (argname == "--sym" || argname == "--symm") {
      params.symm_level = (unsigned)std::atoi(argv[++i]);;
    } else
    if (argname == "-ub" || argname == "--ubound") {
      settings.ubound = std::atof(argv[++i]);
    }  else 
    if (argname == "-lb" || argname == "--lbound") {
      settings.lbound = std::atof(argv[++i]);
    } else 
    if (argname == "-af" || argname == "--adapt-fvaltol") {
      params.adapt_fvaltol = std::atof(argv[++i]);
    } else 
    if (argname == "-ag" || argname == "--adapt-gradtol") {
      params.adapt_gradtol = std::atof(argv[++i]);
    }  else 
    if (argname == "-am" || argname == "--adapt-maxeval") {
      params.adapt_maxeval = std::atoll(argv[++i]);
    } else 
    if (argname == "--adapt") {
      params.adapt = true;
    }  else 
    if (argname == "--qubit") {
      // params.qubit = true;
      params.pool = NWQSim::VQE::PoolType::Pauli;
    } else 
    if (argname == "--maxeval") {
      settings.max_evals = std::atoll(argv[++i]);
    } else if (argname == "--stopval") {
      settings.stop_val = std::atof(argv[++i]);
    } else if (argname == "--maxtime") {
      settings.max_time = std::atof(argv[++i]);
<<<<<<< HEAD
    } else if (argname == "--gsd") {
      params.pool = NWQSim::VQE::PoolType::Singlet_GSD;
    } else if (argname == "--origin") {
      params.pool = NWQSim::VQE::PoolType::Fermionic_Origin;
=======
    } else if (argname == "--num_threads") {
      NWQSim::Config::OMP_NUM_THREADS = std::atoi(argv[++i]);
    } else if (argname == "--disable_fusion") {
      NWQSim::Config::ENABLE_FUSION = false;
>>>>>>> 327ec5e7
    } else {
      fprintf(stderr, "\033[91mERROR:\033[0m Unrecognized option %s, type -h or --help for a list of configurable parameters\n", argv[i]);
      return show_help();
    }
  }
  if (params.hamiltonian_path == "") {
      fprintf(stderr, "\033[91mERROR:\033[0m Must pass a Hamiltonian file (--hamiltonian, -f)\n");

      return show_help();
  }
  if (params.nparticles == -1) {
      fprintf(stderr, "\033[91mERROR:\033[0m Must pass a particle count (--nparticles, -n)\n");
      return show_help();
  }
  params.algo = (nlopt::algorithm)nlopt_algorithm_from_string(algorithm_name.c_str());
  if (opt_config_file != "") {
    std::ifstream f(opt_config_file);
    json data = json::parse(f); 
    for (json::iterator it = data.begin(); it != data.end(); ++it) {
      settings.parameter_map[it.key()] = it.value().get<NWQSim::ValType>();
    }
  }
  return 0;
}


// Callback function, requires signature (void*) (const std::vector<NWQSim::ValType>&, NWQSim::ValType, NWQSim::IdxType)
void carriage_return_callback_function(const std::vector<NWQSim::ValType>& x, NWQSim::ValType fval, NWQSim::IdxType iteration) {
  printf("\33[2K\rEvaluation %lld, fval = %f", iteration, fval);fflush(stdout);
}

// Callback function, requires signature (void*) (const std::vector<NWQSim::ValType>&, NWQSim::ValType, NWQSim::IdxType)
void callback_function(const std::vector<NWQSim::ValType>& x, NWQSim::ValType fval, NWQSim::IdxType iteration) {
  std::string paramstr = "[";
  for (auto i: x) {
    paramstr += std::to_string(i) + ", ";
  }
  printf("\33[2KEvaluation %lld, fval = %f, x=%s\n", iteration, fval, paramstr.c_str());fflush(stdout);
}
// Callback function, requires signature (void*) (const std::vector<NWQSim::ValType>&, NWQSim::ValType, NWQSim::IdxType)
void silent_callback_function(const std::vector<NWQSim::ValType>& x, NWQSim::ValType fval, NWQSim::IdxType iteration) {
  
}

//-------------------------------------------------------------------------------------------------
// MZ: sorry, original callback function is too much
void print_header() {
    std::cout << "\n----- Iteration Summary -----\n" << std::left
              << std::setw(8) << " Iter."
              << std::setw(19) << "Objective Value"
              << std::setw(55) << "Parameters (first 5)"
              << std::endl;
    std::cout << std::string(80, '-') << std::endl;
}

// Callback function, requires signature (void*) (const std::vector<NWQSim::ValType>&, NWQSim::ValType, NWQSim::IdxType)
void callback_function_simple(const std::vector<NWQSim::ValType>& x, NWQSim::ValType fval, NWQSim::IdxType iteration) {
  if (iteration == 0) {
    print_header();
  }
  std::cout << std::left << " "
            << std::setw(7) << iteration
            << std::setw(19) << std::fixed << std::setprecision(12) << fval;
  
  std::cout << std::fixed << std::setprecision(6);
  for (size_t i = 0; i < std::min(x.size(), size_t(5)); ++i) {
      std::cout  << std::setw(11) << x[i];
  }
  std::cout << std::endl;
}

std::string get_termination_reason(nlopt::result result) {
    static const std::map<nlopt::result, std::string> reason_map = {
        {nlopt::SUCCESS, "Optimization converged successfully"},
        {nlopt::STOPVAL_REACHED, "Objective function value reached the specified stop value"},
        {nlopt::FTOL_REACHED, "Function tolerance reached"},
        {nlopt::XTOL_REACHED, "Variable tolerance reached"},
        {nlopt::MAXEVAL_REACHED, "Maximum number of evaluations reached"},
        {nlopt::MAXTIME_REACHED, "Maximum allowed time reached"},
        {nlopt::FAILURE, "Optimization failed"},
        {nlopt::INVALID_ARGS, "Invalid arguments"},
        {nlopt::OUT_OF_MEMORY, "Out of memory"},
        {nlopt::ROUNDOFF_LIMITED, "Roundoff limited"},
        {nlopt::FORCED_STOP, "Optimization was forcibly stopped by a callback function"}
    };
    auto it = reason_map.find(result);
    if (it != reason_map.end()) {
        return it->second;
    } else {
        return "Unknown reason, code: " + std::to_string(result);
    }
}

std::string get_termination_reason_adapt(int result) {
    static const std::map<int, std::string> reason_map_adapt = {
        {0, "Abs. tol. for operator gradient norm is reached"},
        {1, "Abs. tol. for function value change is reached"},
        {2, "Max. number of iterations for ADAPT-VQE is reached"},
        {9, "ADAPT iteration is not run"}
    };
    auto it = reason_map_adapt.find(result);
    if (it != reason_map_adapt.end()) {
        return it->second;
    } else {
        return "Unknown reason, code: " + std::to_string(result);
    }
}
//-------------------------------------------------------------------------------------------------


/**
 * @brief  Optimized the UCCSD (or ADAPT-VQE) Ansatz and Report the Fermionic Excitations
 * @note   
 * @param  manager: API to handle calls to different backends
 * @param  params: Data structure with runtime-configurable options
 * @param  ansatz: Shared pointer to a parameterized quantum circuit
 * @param  hamil: Share pointer to a Hamiltonian observable
 * @param  x: Parameter vector (reference, output)
 * @param  fval: Energy value (reference, output)
 * @retval None
 */
std::shared_ptr<NWQSim::VQE::VQEState> optimize_ansatz(const VQEBackendManager& manager,
                     VQEParams params,
                     std::shared_ptr<NWQSim::VQE::Ansatz> ansatz,
                     std::shared_ptr<NWQSim::VQE::Hamiltonian> hamil,
                     std::vector<double>& x,
                     double& fval) {
  // Set the callback function (silent is default)
  // NWQSim::VQE::Callback callback = (params.adapt ? silent_callback_function : callback_function); // MZ: sorry, original callback function is too much
  // NWQSim::VQE::Callback callback = (params.adapt ? silent_callback_function : callback_function_simple); 
  NWQSim::VQE::Callback callback;
  if ( (params.adapt) || (!params.verbose) ) {
    callback = silent_callback_function;
  } else {
    callback = callback_function_simple;
  }
  
  std::shared_ptr<NWQSim::VQE::VQEState> state = manager.create_vqe_solver(params.backend,
                                                                           ansatz, 
                                                                           hamil, 
                                                                           params.algo, 
                                                                           callback, 
                                                                           params.seed, 
                                                                           params.optimizer_settings);  
  x.resize(ansatz->numParams());
  std::fill(x.begin(), x.end(), 0);

  
  if (params.adapt) {
    /***** ADAPT-VQE ******/
    // recast the ansatz pointer
    std::shared_ptr<NWQSim::VQE::DynamicAnsatz> dyn_ansatz = std::reinterpret_pointer_cast<NWQSim::VQE::DynamicAnsatz>(ansatz);
    // make the operator pool (either Fermionic or ADAPT)
    dyn_ansatz->make_op_pool(hamil->getTransformer(), params.seed, params.adapt_pool_size);
    // construct the AdaptVQE controller
    NWQSim::VQE::AdaptVQE adapt_instance(dyn_ansatz, state, hamil);
    // timing utilities
    auto start_time = std::chrono::high_resolution_clock::now();
    adapt_instance.make_commutators(); // Start making the commutators
    auto end_commutators = std::chrono::high_resolution_clock::now();
<<<<<<< HEAD
    // double commutator_time = std::chrono::duration_cast<std::chrono::nanoseconds>(end_commutators - start_time).count() / 1e9; // MZ: why nanoseconds?
    double commutator_time = std::chrono::duration<double>(end_commutators - start_time).count();
    // manager.safe_print("Constructed ADAPT-VQE Commutators in %.2e seconds\n", commutator_time); // Report the commutator overhead
    state -> set_comm_duration(commutator_time); // MZ: time the commutator construction

    adapt_instance.optimize(x, fval, params.adapt_maxeval, params.adapt_gradtol, params.adapt_fvaltol); // MAIN OPTIMIZATION LOOP
    auto end_optimization = std::chrono::high_resolution_clock::now();
    // double optimization_time = std::chrono::duration_cast<std::chrono::nanoseconds>(end_optimization - end_commutators ).count() / 1e9; // MZ: why nanoseconds?
    double optimization_time = std::chrono::duration<double>(end_optimization - end_commutators ).count();
    // manager.safe_print("Completed ADAPT-VQE Optimization in %.2e seconds\n", optimization_time); // Report the total time
    state -> set_duration(optimization_time); // MZ: time the optimization
    state -> set_numpauli(adapt_instance.get_numpauli()); // MZ: get the number of Pauli terms
    state -> set_numcomm(adapt_instance.get_numcomm()); // MZ: get the number of commuting cliques
    
=======
    double commutator_time = std::chrono::duration_cast<std::chrono::nanoseconds>(end_commutators - start_time).count() / 1e9;
    NWQSim::safe_print("Constructed ADAPT-VQE Commutators in %.2e seconds\n", commutator_time); // Report the commutator overhead
    adapt_instance.optimize(x, fval, params.adapt_maxeval, params.adapt_gradtol, params.adapt_fvaltol); // MAIN OPTIMIZATION LOOP
    auto end_optimization = std::chrono::high_resolution_clock::now();
    double optimization_time = std::chrono::duration_cast<std::chrono::nanoseconds>(end_optimization - end_commutators ).count() / 1e9;
    NWQSim::safe_print("Completed ADAPT-VQE Optimization in %.2e seconds\n", optimization_time); // Report the total time
>>>>>>> 327ec5e7
  } else {
    state->initialize(); // Initialize the state (AKA allocating measurement data structures and building the measurement circuit)

    auto start_time = std::chrono::high_resolution_clock::now(); // MZ: time the optimization
    state->optimize(x, fval); // MAIN OPTIMIZATION LOOP
    auto end_time = std::chrono::high_resolution_clock::now(); // MZ: time the optimization
    double opt_duration = std::chrono::duration<double>(end_time - start_time).count(); // MZ: time the optimization
    state -> set_duration(opt_duration); // MZ: time the optimization
  }
  return state; // MZ: I need information
}


int main(int argc, char** argv) {
  VQEBackendManager manager;
  VQEParams params;

  if (parse_args(argc, argv, manager, params)) {
    return 1;
  }
  #ifdef MPI_ENABLED
    int i_proc;
    if (params.backend == "MPI" || params.backend == "NVGPU_MPI")
    {
      MPI_Init(&argc, &argv);
      MPI_Comm_rank(MPI_COMM_WORLD, &i_proc);
  }
  #endif

  // Get the Hamiltonian from the external file
  NWQSim::safe_print("Reading Hamiltonian...\n");
  std::shared_ptr<NWQSim::VQE::Hamiltonian> hamil = std::make_shared<NWQSim::VQE::Hamiltonian>(params.hamiltonian_path, 
                                                                                               params.nparticles,
                                                                                               params.xacc);
<<<<<<< HEAD
  manager.safe_print("Constructed %lld Pauli observables\n", hamil->num_ops());
  manager.safe_print("Constructing the ansatz...\n");
=======
  NWQSim::safe_print("Constructed %lld Pauli Observables\n", hamil->num_ops());
  NWQSim::safe_print("Constructing UCCSD Ansatz...\n");
>>>>>>> 327ec5e7
  
  // Build the parameterized ansatz
  std::shared_ptr<NWQSim::VQE::Ansatz> ansatz;
  if (params.adapt)
  {
    ansatz = std::make_shared<NWQSim::VQE::DynamicAnsatz>(hamil->getEnv(), params.pool);
  } else {
    // Static ansatz
    if (params.pool == NWQSim::VQE::PoolType::Fermionic_Origin) {
        ansatz  = std::make_shared<NWQSim::VQE::UCCSD>(
        hamil->getEnv(),
        NWQSim::VQE::getJordanWignerTransform,
        1,
        params.symm_level
      );
    } else if (params.pool == NWQSim::VQE::PoolType::Singlet_GSD) {
        ansatz  = std::make_shared<NWQSim::VQE::Singlet_GSD>(
        hamil->getEnv(),
        NWQSim::VQE::getJordanWignerTransform,
        1
      );
    } else {
      ansatz  = std::make_shared<NWQSim::VQE::UCCSDmin>(
        hamil->getEnv(),
        NWQSim::VQE::getJordanWignerTransform,
        1,
        params.symm_level
      );
    }
  }
  ansatz->buildAnsatz();

  NWQSim::safe_print("%lld Gates with %lld parameters\n" ,ansatz->num_gates(), ansatz->numParams());
  std::vector<double> x;
  double fval;
<<<<<<< HEAD
  if (params.adapt) {
    manager.safe_print("Beginning ADAPT-VQE loop...\n");
  } else {
    manager.safe_print("Beginning VQE loop...\n");
  }
  
=======
  NWQSim::safe_print("Beginning VQE loop...\n");
  optimize_ansatz(manager, params, ansatz,  hamil, x, fval);
  
  // Print out the Fermionic operators with their excitations
  std::vector<std::pair<std::string, double> > param_map = ansatz->getFermionicOperatorParameters();
  NWQSim::safe_print("\nFinished VQE loop.\n\tFinal value: %e\n\tFinal parameters:\n", fval);
  for (auto& pair: param_map) {
    NWQSim::safe_print("%s :: %e\n", pair.first.c_str(), pair.second);
>>>>>>> 327ec5e7

  // Print out the Fermionic operators with their excitations                                        
  // std::vector<std::pair<std::string, double> > param_map = ansatz->getFermionicOperatorParameters();  // MZ: comment out for better printing
  // manager.safe_print("\nFinished VQE loop.\n\tFinal value: %e\n\tFinal parameters:\n", fval);         // MZ: comment out for better printing
  // for (auto& pair: param_map) {                                                                       // MZ: comment out for better printing
  //   manager.safe_print("%s :: %e\n", pair.first.c_str(), pair.second);                                // MZ: comment out for better printing
  // }                                                                                                   // MZ: comment out for better printing


  std::shared_ptr<NWQSim::VQE::VQEState> opt_info = optimize_ansatz(manager, params, ansatz,  hamil, x, fval); // MZ: add opt_result

  double total_seconds = opt_info -> get_duration();
  int hours = static_cast<int>(total_seconds) / 3600;
  int minutes = (static_cast<int>(total_seconds) % 3600) / 60;
  double seconds = total_seconds - (hours * 3600 + minutes * 60);

  // Print out the Fermionic operators with their excitations                                        
  std::vector<std::pair<std::string, double> > param_map = ansatz->getFermionicOperatorParameters(); 
  // MZ: A better summary at the end so I don't scroll all the way up, especially with gradient-free optimizater    
  manager.safe_print("\n--------- Result Summary ---------\n");
  if (params.adapt) {
    manager.safe_print("Method                 : ADAPT-VQE\n");
  } else {
    manager.safe_print("Method                 : VQE\n");
  }
  manager.safe_print("Ansatz                 : %s\n", ansatz->getAnsatzName().c_str());  // MZ: don't want to scroll all the way up to see this
  manager.safe_print("# Ham. Pauli Strings   : %lld \n", hamil->num_ops()); // MZ: don't want to scroll all the way up to see this
  if (params.adapt) {
    double comm_total_secs = opt_info -> get_comm_duration();
    int comm_hours = static_cast<int>(comm_total_secs) / 3600;
    int comm_minutes = (static_cast<int>(comm_total_secs) % 3600) / 60;
    double comm_seconds = comm_total_secs - (comm_hours * 3600 + comm_minutes * 60);
    manager.safe_print("# commutators   (ADAPT): %d\n", opt_info->get_numcomm());
    manager.safe_print("# Pauli Strings (ADAPT): %d\n", opt_info->get_numpauli());
    manager.safe_print("Commutator Time (ADAPT): %d hrs %d mins %.4f secs\n", comm_hours, comm_minutes, comm_seconds);
  }
    manager.safe_print("Circuit Stats          : %lld operators, %lld parameters, and %lld Gates\n" , ansatz->numOps(), ansatz->numParams(), ansatz->num_gates()); // MZ: don't want to scroll all the way up to see this
    std::string ter_rea;
    if (params.adapt) {
      ter_rea = "Optimization terminated: "+get_termination_reason_adapt(opt_info->get_adaptresult())+"\n";
    } else {
      ter_rea = "Optimization terminated: "+get_termination_reason(opt_info->get_optresult())+"\n";
    }
    manager.safe_print(ter_rea.c_str());
    if (params.adapt) {
      manager.safe_print("# ADAPT rounds         : %d\n", opt_info->get_adaptrounds()); //MZ: ADAPT round
    } else {
      manager.safe_print("# function eval.       : %d\n", opt_info->get_numevals());
    }
    manager.safe_print("Evaluation Time        : %d hrs %d mins %.4f secs\n", hours, minutes, seconds);
    manager.safe_print("Final objective value  : %.16f\nFinal parameters:\n", fval); 
    for (auto& pair: param_map) {                                                                       
      manager.safe_print("  %s :: %.16f\n", pair.first.c_str(), pair.second);  
  }                                                                                            

#ifdef MPI_ENABLED
  if (params.backend == "MPI" || params.backend == "NVGPU_MPI")
  {
    MPI_Finalize();
  }
#endif
  return 0;
}<|MERGE_RESOLUTION|>--- conflicted
+++ resolved
@@ -4,13 +4,10 @@
 #include <string>
 #include "circuit/dynamic_ansatz.hpp"
 #include "vqe_adapt.hpp"
-<<<<<<< HEAD
 #include "src/uccsdmin.cpp"
 #include "src/singletgsd.cpp"
 #include "src/ansatz_pool.cpp" // MZ: move the ansatz pool generation out of the src/utils.cpp
-=======
 #include "nwq_util.hpp"
->>>>>>> 327ec5e7
 #include <chrono>
 
 #define UNDERLINE "\033[4m"
@@ -65,13 +62,10 @@
   std::cout << "--gsd                 Use singlet GSD ansatz for ADAPT-VQE. Default to false." << std::endl;
   std::cout << "-b, --backend         Simulation backend. Defaults to CPU" << std::endl;
   std::cout << "--seed                Random seed for initial point and empirical gradient estimation. Defaults to time(NULL)" << std::endl;
-<<<<<<< HEAD
   std::cout << "--config              Path to NWQ-Sim config file. Defaults to \"../default_config.json\"" << std::endl;
   std::cout << UNDERLINE << "OPTIONAL (Global Minimizer)" << CLOSEUNDERLINE << std::endl;
   std::cout << "-v, --verbose         Print optimization callback on each VQE iteration. Defaults to false" << std::endl;
   std::cout << "-o, --optimizer       NLOpt optimizer name. Defaults to LN_COBYLA. Other examples are LN_NEWUOA and LD_LBFGS" << std::endl;
-=======
->>>>>>> 327ec5e7
   std::cout << "--opt-config          Path to config file for NLOpt optimizer parameters" << std::endl;
   std::cout << "-lb, --lbound         Optimizer lower bound. Defaults to -2Pi" << std::endl;
   std::cout << "-ub, --ubound         Optimizer upper bound. Defaults to 2Pi" << std::endl;  std::cout << "--reltol              Relative tolerance termination criterion. Defaults to -1 (off)" << std::endl;
@@ -86,16 +80,13 @@
   std::cout << "-am, --adapt-maxeval  Set a maximum iteration count for ADAPT-VQE. Defaults to 100" << std::endl;
   std::cout << "--qubit               Uses Qubit instead of Fermionic operators for ADAPT-VQE. Defaults to false" << std::endl;
   std::cout << "--adapt-pool          Sets the pool size for Qubit operators. Defaults to -1" << std::endl;
-<<<<<<< HEAD
   std::cout << UNDERLINE << "LEGACY" << CLOSEUNDERLINE << std::endl;
   std::cout << "--xacc                Use XACC indexing scheme, otherwise uses DUCC scheme. (Deprecated, true by default)" << std::endl;
   std::cout << "--origin              Use old implementatin of UCCSD for VQE or ADAPT-VQE. Have duplicated operators and potential symmetry problem. Default to false." << std::endl;
   std::cout << "-n                    (Same as -p or --nparticules) Number of electrons in molecule" << std::endl; // MZ: this could be confusing as people usually use n for number of qubits (2*number of spartial orbitals)
-=======
   std::cout << UNDERLINE << "SIMULATOR OPTIONS" << CLOSEUNDERLINE << std::endl;
   std::cout << "--num_threads         Specify the number of OMP threads. Defaults to use all hardware threads" << std::endl;
   std::cout << "--disable_fusion      Disable gate fusion. Defaults to enabled" << std::endl;
->>>>>>> 327ec5e7
   return 1;
 }
 
@@ -194,17 +185,14 @@
       settings.stop_val = std::atof(argv[++i]);
     } else if (argname == "--maxtime") {
       settings.max_time = std::atof(argv[++i]);
-<<<<<<< HEAD
     } else if (argname == "--gsd") {
       params.pool = NWQSim::VQE::PoolType::Singlet_GSD;
     } else if (argname == "--origin") {
       params.pool = NWQSim::VQE::PoolType::Fermionic_Origin;
-=======
     } else if (argname == "--num_threads") {
       NWQSim::Config::OMP_NUM_THREADS = std::atoi(argv[++i]);
     } else if (argname == "--disable_fusion") {
       NWQSim::Config::ENABLE_FUSION = false;
->>>>>>> 327ec5e7
     } else {
       fprintf(stderr, "\033[91mERROR:\033[0m Unrecognized option %s, type -h or --help for a list of configurable parameters\n", argv[i]);
       return show_help();
@@ -365,7 +353,6 @@
     auto start_time = std::chrono::high_resolution_clock::now();
     adapt_instance.make_commutators(); // Start making the commutators
     auto end_commutators = std::chrono::high_resolution_clock::now();
-<<<<<<< HEAD
     // double commutator_time = std::chrono::duration_cast<std::chrono::nanoseconds>(end_commutators - start_time).count() / 1e9; // MZ: why nanoseconds?
     double commutator_time = std::chrono::duration<double>(end_commutators - start_time).count();
     // manager.safe_print("Constructed ADAPT-VQE Commutators in %.2e seconds\n", commutator_time); // Report the commutator overhead
@@ -379,15 +366,12 @@
     state -> set_duration(optimization_time); // MZ: time the optimization
     state -> set_numpauli(adapt_instance.get_numpauli()); // MZ: get the number of Pauli terms
     state -> set_numcomm(adapt_instance.get_numcomm()); // MZ: get the number of commuting cliques
-    
-=======
-    double commutator_time = std::chrono::duration_cast<std::chrono::nanoseconds>(end_commutators - start_time).count() / 1e9;
-    NWQSim::safe_print("Constructed ADAPT-VQE Commutators in %.2e seconds\n", commutator_time); // Report the commutator overhead
-    adapt_instance.optimize(x, fval, params.adapt_maxeval, params.adapt_gradtol, params.adapt_fvaltol); // MAIN OPTIMIZATION LOOP
-    auto end_optimization = std::chrono::high_resolution_clock::now();
-    double optimization_time = std::chrono::duration_cast<std::chrono::nanoseconds>(end_optimization - end_commutators ).count() / 1e9;
-    NWQSim::safe_print("Completed ADAPT-VQE Optimization in %.2e seconds\n", optimization_time); // Report the total time
->>>>>>> 327ec5e7
+//     double commutator_time = std::chrono::duration_cast<std::chrono::nanoseconds>(end_commutators - start_time).count() / 1e9;
+//     NWQSim::safe_print("Constructed ADAPT-VQE Commutators in %.2e seconds\n", commutator_time); // Report the commutator overhead
+//     adapt_instance.optimize(x, fval, params.adapt_maxeval, params.adapt_gradtol, params.adapt_fvaltol); // MAIN OPTIMIZATION LOOP
+//     auto end_optimization = std::chrono::high_resolution_clock::now();
+//     double optimization_time = std::chrono::duration_cast<std::chrono::nanoseconds>(end_optimization - end_commutators ).count() / 1e9;
+//     NWQSim::safe_print("Completed ADAPT-VQE Optimization in %.2e seconds\n", optimization_time); // Report the total time
   } else {
     state->initialize(); // Initialize the state (AKA allocating measurement data structures and building the measurement circuit)
 
@@ -422,13 +406,8 @@
   std::shared_ptr<NWQSim::VQE::Hamiltonian> hamil = std::make_shared<NWQSim::VQE::Hamiltonian>(params.hamiltonian_path, 
                                                                                                params.nparticles,
                                                                                                params.xacc);
-<<<<<<< HEAD
   manager.safe_print("Constructed %lld Pauli observables\n", hamil->num_ops());
   manager.safe_print("Constructing the ansatz...\n");
-=======
-  NWQSim::safe_print("Constructed %lld Pauli Observables\n", hamil->num_ops());
-  NWQSim::safe_print("Constructing UCCSD Ansatz...\n");
->>>>>>> 327ec5e7
   
   // Build the parameterized ansatz
   std::shared_ptr<NWQSim::VQE::Ansatz> ansatz;
@@ -464,23 +443,17 @@
   NWQSim::safe_print("%lld Gates with %lld parameters\n" ,ansatz->num_gates(), ansatz->numParams());
   std::vector<double> x;
   double fval;
-<<<<<<< HEAD
   if (params.adapt) {
     manager.safe_print("Beginning ADAPT-VQE loop...\n");
   } else {
     manager.safe_print("Beginning VQE loop...\n");
   }
-  
-=======
-  NWQSim::safe_print("Beginning VQE loop...\n");
-  optimize_ansatz(manager, params, ansatz,  hamil, x, fval);
-  
-  // Print out the Fermionic operators with their excitations
-  std::vector<std::pair<std::string, double> > param_map = ansatz->getFermionicOperatorParameters();
-  NWQSim::safe_print("\nFinished VQE loop.\n\tFinal value: %e\n\tFinal parameters:\n", fval);
-  for (auto& pair: param_map) {
-    NWQSim::safe_print("%s :: %e\n", pair.first.c_str(), pair.second);
->>>>>>> 327ec5e7
+
+//   // Print out the Fermionic operators with their excitations
+//   std::vector<std::pair<std::string, double> > param_map = ansatz->getFermionicOperatorParameters();
+//   NWQSim::safe_print("\nFinished VQE loop.\n\tFinal value: %e\n\tFinal parameters:\n", fval);
+//   for (auto& pair: param_map) {
+//     NWQSim::safe_print("%s :: %e\n", pair.first.c_str(), pair.second);
 
   // Print out the Fermionic operators with their excitations                                        
   // std::vector<std::pair<std::string, double> > param_map = ansatz->getFermionicOperatorParameters();  // MZ: comment out for better printing
