#ifndef VQE_STATE
#define VQE_STATE
#include "state.hpp"
#include "observable/pauli_operator.hpp"
#include "utils.hpp"
#include "circuit/ansatz.hpp"
#include "circuit/measurement.hpp"
#include "gradient/sa_gradient.hpp"
#include "observable/hamiltonian.hpp"
#include "circuit_pass/fusion.hpp"
#include "nlopt.hpp"
#include <memory>
#include <cmath>

namespace NWQSim
{
  namespace VQE {
    inline
    ValType normsq(ValType real, ValType imag) {
      return (real * real + imag * imag);
    }

    


    typedef std::function<void(const std::vector<ValType>& x, ValType ene, IdxType iter)> Callback;

    double nl_opt_function(const std::vector<double>& x, std::vector<double>& gradient, void* val);
    class VQEState {
      public:
      
        VQEState(std::shared_ptr<Ansatz> a, 
                   std::shared_ptr<Hamiltonian> h, 
                   nlopt::algorithm optimizer_algorithm,
                   Callback _callback,
                  IdxType seed = 0,
                  OptimizerSettings opt_settings = OptimizerSettings()): 
                                      hamil(h),
                                      ansatz(a),
                                      callback(_callback),
                                      g_est(seed),
                                      optimizer_settings(opt_settings)
                                      {
           optimizer = nlopt::opt(optimizer_algorithm, ansatz->numParams());
          // Set the termination criteria
          optimizer.set_maxeval(optimizer_settings.max_evals);
          optimizer.set_maxtime(optimizer_settings.max_time);
          optimizer.set_ftol_abs(optimizer_settings.abs_tol);
          optimizer.set_ftol_rel(optimizer_settings.rel_tol);
          optimizer.set_stopval(optimizer_settings.stop_val);
          // Set any specified optimizer parameters
          for (auto& kv_pair: optimizer_settings.parameter_map) {
              optimizer.set_param(kv_pair.first.c_str(), kv_pair.second);
          }
        }
        void initialize() {
            // 0 3.273514e-01
// Evaluation 0, fval = 21.949690

// Finished VQE loop.
        // Final value: 2.194969e+01
         //   0.519016 (0.00324322 + 0i)IIIIZIIIIIXX
         //-0.263524 (-0.00210224 + 0i)YZZZZYZIIIII
            // -0.264174 (-5.01215e-05 + 0i)YZZZZYIIIZII
            // 0.00287325 (0.00444125 + 0i)IIIXXIIIIXZX
            // 0.158064 (3.65849e-18 + 0i)IYYIIIIIIIIIIIIIIIII
            // 0.0981487 (3.65855e-18 + 0i)IIIIIIIIIIIYYIIIIIII
            // 0.829777 (0.094532 + 0i)IIIIIIIIIIIZIZIIIIII
            // 0.0108362 (0.0108748 + 0i)XZXIIIIIIIXZXIIIIIII
          const std::vector<std::vector<PauliOperator> >& pauli_operators = hamil->getPauliOperators();  
          IdxType index = 0;    
          obsvec.resize(pauli_operators.size());
          xmasks.resize(pauli_operators.size());
          zmasks.resize(pauli_operators.size());
          x_index_sizes.resize(pauli_operators.size());
          x_indices.resize(pauli_operators.size());
          coeffs.resize(pauli_operators.size());
          std::vector<IdxType> mapping (ansatz->num_qubits());
          std::iota(mapping.begin(), mapping.end(), 0);
          for (auto& pauli_list: pauli_operators) {
            xmasks[index].reserve(pauli_list.size());
            zmasks[index].reserve(pauli_list.size());
            coeffs[index].reserve(pauli_list.size());
            x_index_sizes[index].reserve(pauli_list.size());
            IdxType composite_xmask = 0;
            IdxType composite_zmask = 0;
            IdxType ncommute = pauli_list.size();
            for (const PauliOperator& pauli: pauli_list) {
              std::vector<IdxType> xinds;
              pauli.get_xindices(xinds);
              coeffs[index].push_back(pauli.getCoeff().real());
              composite_xmask |= pauli.get_xmask();
              xmasks[index].push_back(0);
              coeffs[index].back() *= (pauli.count_y() % 2) ? -1.0 : 1.0;
              x_index_sizes[index].push_back(0);
              zmasks[index].push_back(pauli.get_zmask() | pauli.get_xmask());
              composite_zmask |= pauli.get_zmask();
            }

            PauliOperator common(composite_xmask, composite_zmask, ansatz->num_qubits());
            
            Measurement circ1(common);
            ansatz->compose(circ1, mapping);
            
            fill_obslist(index);
            
            Measurement circ2(common, true);
            ansatz->compose(circ2, mapping);
            index++;
          }
                                          
          // Check if the chosen algorithm requires derivatives
          compute_gradient = std::string(optimizer.get_algorithm_name()).find("no-derivative") == std::string::npos;
          optimizer.set_min_objective(nl_opt_function, (void*)this);
<<<<<<< HEAD
          std::vector<double> lower_bounds(ansatz->numParams(), -2);
          std::vector<double> upper_bounds(ansatz->numParams(), 2);
=======
          std::vector<double> lower_bounds(ansatz->numParams(), optimizer_settings.lbound);
          std::vector<double> upper_bounds(ansatz->numParams(), optimizer_settings.ubound);  
>>>>>>> b6ddeca7
          optimizer.set_lower_bounds(lower_bounds);
          optimizer.set_upper_bounds(upper_bounds);
          
        };
      virtual void fill_obslist(IdxType index) {};
      // function for the NLOpt plugin
      double cost_function(const std::vector<double> x, std::vector<double>& gradient) {
        if (iteration > 0){
          Config::PRINT_SIM_TRACE = false;
        }
        if (compute_gradient) {
          gradient.resize(x.size());
          g_est.estimate([&] (const std::vector<double>& xval) { return energy(xval);}, x, gradient, 1e-4);
        }
        if (iteration > 0){
          Config::PRINT_SIM_TRACE = false;
        }
        double ene = energy(x);
        if (callback != NULL) {
          callback(x, ene, iteration);
        }
        iteration++;
        return ene;
      }
      virtual std::vector<std::pair<std::string, ValType>> follow_fixed_gradient(const std::vector<ValType>& x0, ValType& initial_ene, ValType& final_ene, IdxType& num_iterations, ValType delta, ValType eta, IdxType n_grad_est) {
        Config::PRINT_SIM_TRACE = false;
        std::vector<ValType> gradient (x0.size(),1.0);
        std::vector<ValType> params(x0);
        std::vector<ValType> minima_params(x0);
        ValType ene_prev = MAXFLOAT;
        ValType ene_curr = energy(params);
        initial_ene = ene_curr;
        // gradient
        // get the single-direction starting vector
        g_est.estimate([&] (const std::vector<double>& xval) { return energy(xval);}, params, gradient, delta, n_grad_est);
        iteration = 0;
        do {
          for (size_t i = 0; i < params.size(); i++) {
            params[i] -= eta * gradient[i];
          }
          // auto s1 =  std::chrono::high_resolution_clock::now();
          // ene_curr = 0;
          ene_curr = energy(params);
          // for (auto d: gradient) {
          //   std::cout << d << " ";
          // }
          // std::cout << std::endl;
          
          // std::cout << step << " " << ene_curr << " " << ene_prev << std::endl;
          if (ene_curr >= ene_prev) {
            for (size_t i = 0; i < params.size(); i++) {
              params[i] += eta * gradient[i];
            }
            break;
          } else {
            ene_prev = ene_curr;
          }
          iteration++;
          // auto s2 =  std::chrono::high_resolution_clock::now();
          // std::cout << (s2-s1).count()/1e9 << std::endl;
        } while(true);
        num_iterations = iteration;
        // std::cout << "Ended loop\n" << std::endl;
        std::vector<std::string> fermi_strings = ansatz->getFermionicOperatorStrings();
        final_ene = ene_curr;
        std::vector<std::pair<std::string, ValType>> result = ansatz->getFermionicOperatorParameters();
        return result;
      }
      virtual void optimize(std::vector<ValType>& parameters, ValType& final_ene) {
          iteration = 0;
          if (parameters.size() == 0) {
            parameters = std::vector<ValType>(ansatz->numParams(), 0.0);
          }
          // final_ene = energy(parameters);
          nlopt::result optimization_result = optimizer.optimize(parameters, final_ene);
      }
      virtual void call_simulator() {};
      virtual ValType energy(const std::vector<double>& x) {
        ansatz->setParams(x);

        call_simulator();

        // ExpectationMap emap;

      
        // const std::vector<std::vector<PauliOperator> >& pauli_operators = hamil->getPauliOperators();    
        // auto& pauli_operators = hamil->getPauliOperators();
        // double expval = 0.0;
        // for (auto& clique: pauli_operators) {
        //   for (auto& pauli: clique) {
        //     expval += getPauliExpectation(pauli) * pauli.getCoeff().real();
        //   }
        // }
        IdxType index = 0;
        ValType expectation = hamil->getEnv().constant + expvals.front();
        // ValType ene = 0.0;
        // ValType ene = hamil.expectation(emap);
        return expectation;
      }
      IdxType get_iteration() const {return iteration;};
      protected:
        std::shared_ptr<Ansatz> ansatz;
        std::shared_ptr<Hamiltonian> hamil;
        SPSA g_est;
        nlopt::opt optimizer;
        bool compute_gradient;
        Callback callback;
        OptimizerSettings optimizer_settings;
        IdxType iteration;
        std::vector<ObservableList> obsvec;
        std::vector<std::vector<IdxType> >  x_index_sizes;
        std::vector<std::vector<IdxType> > xmasks;
        std::vector<std::vector<IdxType> > zmasks;
        std::vector<std::vector<IdxType> > x_indices;
        std::vector<std::vector<ValType> > coeffs;
        std::vector<ValType> expvals;

      


      virtual ValType getPauliExpectation(const PauliOperator& op) {
        throw std::runtime_error("Pauli expectation not implemented for this backend");
      };

    };
    double nl_opt_function(const std::vector<double>& x, std::vector<double>& gradient, void* val) {
        return ((VQEState*)val)->cost_function(x, gradient);
    };
  };
} // namespace NWQSim

#endif<|MERGE_RESOLUTION|>--- conflicted
+++ resolved
@@ -112,13 +112,8 @@
           // Check if the chosen algorithm requires derivatives
           compute_gradient = std::string(optimizer.get_algorithm_name()).find("no-derivative") == std::string::npos;
           optimizer.set_min_objective(nl_opt_function, (void*)this);
-<<<<<<< HEAD
-          std::vector<double> lower_bounds(ansatz->numParams(), -2);
-          std::vector<double> upper_bounds(ansatz->numParams(), 2);
-=======
           std::vector<double> lower_bounds(ansatz->numParams(), optimizer_settings.lbound);
           std::vector<double> upper_bounds(ansatz->numParams(), optimizer_settings.ubound);  
->>>>>>> b6ddeca7
           optimizer.set_lower_bounds(lower_bounds);
           optimizer.set_upper_bounds(upper_bounds);
           
