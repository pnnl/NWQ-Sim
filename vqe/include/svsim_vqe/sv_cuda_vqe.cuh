#ifndef VQE_CUDA_STATE
#define VQE_CUDA_STATE
#include "state.hpp"
#include "svsim/sv_cuda.cuh"
#include "vqe_state.hpp"
#include "utils.hpp"
#include "circuit/ansatz.hpp"
#include "observable/hamiltonian.hpp"
#include "nlopt.hpp"
#include "private/cuda_util.cuh"
#include <memory>
#include <cmath>

namespace NWQSim
{
  namespace VQE {
    class SV_CUDA_VQE: public VQEState, public SV_CUDA {
      public:
        SV_CUDA_VQE(std::shared_ptr<Ansatz> a, 
                   std::shared_ptr<Hamiltonian> h, 
                   nlopt::algorithm optimizer_algorithm,
                   Callback _callback,
                   const std::string& configpath,
                   IdxType seed = 0,
                   OptimizerSettings opt_settings = OptimizerSettings()): 
                                      SV_CUDA(a->num_qubits(), configpath),
                                      VQEState(a, h, optimizer_algorithm, _callback, seed, opt_settings) {
        // resize the expectation value data structure (to-do, just make a double)
<<<<<<< HEAD
        // initialize(); // initialize ansatz, measurement circuit
=======
>>>>>>> decdd306
        // allocate space for host, device memory for observable lists
      };

      virtual void allocate_observables(IdxType size) override {
        SAFE_ALOC_GPU(obsvals_dev, size * sizeof(ObservableList));
        obsvals.resize(size);
        obsvec.resize(size);
      };
      virtual void fill_obslist(IdxType index) override {
        /**
         * @brief Add an entry to the ObservableList data structure
         */
        ObservableList obs;
        
        obs.numterms = zmasks[index].size();
        IdxType isize = obs.numterms * sizeof(IdxType);
        IdxType vsize = obs.numterms * sizeof(ValType);
        SAFE_ALOC_GPU(obs.zmasks, isize);
        obs.exp_output = 0;
        SAFE_ALOC_GPU(obs.coeffs, vsize);
        // allocate memory for the zmasks and coefficients
        cudaSafeCall(cudaMemcpy(obs.zmasks, zmasks[index].data(), isize,
                                cudaMemcpyHostToDevice));
        cudaSafeCall(cudaMemcpy(obs.coeffs, coeffs[index].data(), vsize,
                                cudaMemcpyHostToDevice));
          // std::cout << "Filling list: " << index << " " <<(obsvals_dev + index) << std::endl;
        ObservableList* obs_device = (ObservableList*)((void*)obsvals_dev + index * sizeof(ObservableList));
        obsvals[index] = obs;
        obsvec[index] = obs_device;
        measurement->EXPECT(obs_device); 
      };
      ~SV_CUDA_VQE()
      {
          cudaSafeCall(cudaMemcpy(obsvals.data(), obsvals_dev, obsvals.size() * sizeof(ObservableList),
                                  cudaMemcpyDeviceToHost));
          for (auto o: obsvals) {
            SAFE_FREE_GPU(o.zmasks);
            SAFE_FREE_GPU(o.coeffs);
          }
          SAFE_FREE_GPU(obsvals_dev);
      }
      virtual void call_simulator() override {

        cudaSafeCall(cudaMemcpy(obsvals_dev, obsvals.data(), obsvals.size() * sizeof(ObservableList),
                                    cudaMemcpyHostToDevice));
        reset_state();
        sim(ansatz);
        sim(measurement);
        cudaDeviceSynchronize();
        cudaSafeCall(cudaMemcpy(obsvals.data(), obsvals_dev, obsvals.size() * sizeof(ObservableList),
                                    cudaMemcpyDeviceToHost));
        // for (size_t i = 0; i < dim; i++) {
        //   std::cout << "(" << sv_real_cpu[i] * sv_real_cpu[i] + sv_imag_cpu[i] * sv_imag_cpu[i] << "), ";
        // }
        // std::cout << std::endl;
        expectation_value = 0;
        size_t index = 0;
        for (auto o: obsvals) {
          expectation_value += o.exp_output;
          index++;
        }
      };
      virtual void call_simulator(std::shared_ptr<Ansatz> _measurement) override {     
        reset_state();
        sim(ansatz);
        sim(_measurement);
        cudaDeviceSynchronize();
      };
      virtual void set_exp_gate(std::shared_ptr<Ansatz> circuit, ObservableList* o, std::vector<IdxType>& _zmasks, std::vector<ValType>& _coeffs) override {
        ObservableList obs;
        
        obs.numterms = _zmasks.size();
        IdxType isize = obs.numterms * sizeof(IdxType);
        IdxType vsize = obs.numterms * sizeof(ValType);
        SAFE_ALOC_GPU(obs.zmasks, isize);
        obs.exp_output = 0;
        SAFE_ALOC_GPU(obs.coeffs, vsize);
        cudaSafeCall(cudaMemcpy(obs.zmasks, _zmasks.data(), isize,
                                cudaMemcpyHostToDevice));
        cudaSafeCall(cudaMemcpy(obs.coeffs, _coeffs.data(), _coeffs.size() * sizeof(ValType),
                                cudaMemcpyHostToDevice));
        cudaSafeCall(cudaMemcpy(o, &obs, sizeof(ObservableList),
                                cudaMemcpyHostToDevice));
        circuit->EXPECT(o);
      };
      virtual void delete_observables(ObservableList* observables, IdxType size) override {
        std::vector<ObservableList> obs_temp (size);
            cudaSafeCall(cudaMemcpy(obs_temp.data(), observables, size * sizeof(ObservableList),
                                    cudaMemcpyDeviceToHost));
        for (auto o: obs_temp) {
          SAFE_FREE_GPU(o.zmasks);
          SAFE_FREE_GPU(o.coeffs);
        }
        SAFE_FREE_GPU(observables);
      };

      virtual void get_exp_values(const std::vector<ObservableList*>& observables, std::vector<IdxType> sizes, std::vector<ValType>& output) override {
        std::fill(output.begin(), output.end(), 0);
        for (size_t i = 0; i < observables.size(); i++) {
          std::vector<ObservableList> host_temp(sizes[i]);
          cudaSafeCall(cudaMemcpy(host_temp.data(), observables[i], sizes[i] * sizeof(ObservableList),
                                    cudaMemcpyDeviceToHost));
          
          for (ObservableList obs: host_temp) {
            // std::cout << obs.exp_output << std::endl;
            output[i] += obs.exp_output;
          }
          // output.at(i) = observables.at(i)->exp_output;
        }
      };

      virtual void allocate_observables(ObservableList*& observables, IdxType size) override {
        SAFE_ALOC_GPU(observables, size * sizeof(ObservableList));
      };
    protected:
        ObservableList* obsvals_dev;
        std::vector<ObservableList> obsvals;

};
  };
} // namespace NWQSim

#endif<|MERGE_RESOLUTION|>--- conflicted
+++ resolved
@@ -26,10 +26,6 @@
                                       SV_CUDA(a->num_qubits(), configpath),
                                       VQEState(a, h, optimizer_algorithm, _callback, seed, opt_settings) {
         // resize the expectation value data structure (to-do, just make a double)
-<<<<<<< HEAD
-        // initialize(); // initialize ansatz, measurement circuit
-=======
->>>>>>> decdd306
         // allocate space for host, device memory for observable lists
       };
 
