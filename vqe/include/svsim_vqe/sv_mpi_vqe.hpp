--- conflicted
+++ resolved
@@ -73,11 +73,7 @@
           MPI_Recv(&stat, 1, MPI_INT, 0, 3, MPI_COMM_WORLD, MPI_STATUS_IGNORE);
           if (stat == CALL_SIMULATOR) {
             call_simulator();
-<<<<<<< HEAD
-              iteration++;
-=======
             iteration++;
->>>>>>> 7d45b03d
           }
         }
 
