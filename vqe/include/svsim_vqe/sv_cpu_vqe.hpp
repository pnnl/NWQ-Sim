--- conflicted
+++ resolved
@@ -28,36 +28,19 @@
                                       SV_CPU(a->num_qubits(), configpath),
                                       VQEState(a, h, optimizer_algorithm, _callback, seed, opt_settings) {
         expvals.resize(1);
-<<<<<<< HEAD
-        size_t index = 0;
-        size_t curr_ptr = 0;        
-=======
         initialize();
 
         
         
->>>>>>> b2df22aa
       };
       virtual void call_simulator() override {        
         reset_state();
         std::fill(expvals.begin(), expvals.end(), 0.0);
         sim(ansatz);
-<<<<<<< HEAD
         sim(measurement);
         for (auto i: obsvec) {
           expvals[0] += i->exp_output;
         }
-=======
-                  std::vector<std::vector<PauliOperator>> paulis = hamil->getPauliOperators();
-        // for (auto paulivec: paulis) {
-        //     for (auto op: paulivec) {
-        //     double exp = getPauliExpectation(op);
-        //     // if (abs(exp) > 1e-10) {
-        //     //     std::cout << exp << " " << op  << std::endl;
-        //     // }
-        //     }
-        // }
->>>>>>> b2df22aa
       };
 
       virtual void call_simulator(std::shared_ptr<Ansatz> _measurement) override {    
