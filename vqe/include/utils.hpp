--- conflicted
+++ resolved
@@ -7,27 +7,13 @@
 #include <math.h>
 #include <sstream>
 #include <list>
+// #include "nwq_util.hpp"
+
 
 
 
 
 // Templated print function for std::vector
-<<<<<<< HEAD
-// template <typename T>
-// std::ostream& operator<<(std::ostream& out, const std::vector<T>& target) {
-//   out << "[";
-//   size_t len = target.size();
-//   if (len > 0) {
-//       for (size_t i = 0; i < len - 1; i++) {
-//           out << target[i] << ", ";
-//       }
-//       out << target[len-1];
-//   }
-//   out << "]";
-//   return out;
-// }
-
-=======
 template <typename T>
 std::ostream& operator<<(std::ostream& out, const std::vector<T>& target) {
   out << "[";
@@ -54,7 +40,6 @@
     }
     return 1;
 }
->>>>>>> b2df22aa
 // Status enum for MPI processes
 enum STATUS {
     CALL_SIMULATOR,
@@ -88,19 +73,19 @@
 
 namespace NWQSim{
   namespace VQE{
-    template <typename T>
-std::ostream& operator<<(std::ostream& out, const std::vector<T>& target) {
-  out << "[";
-  size_t len = target.size();
-  if (len > 0) {
-      for (size_t i = 0; i < len - 1; i++) {
-          out << target[i] << ", ";
-      }
-      out << target[len-1];
-  }
-  out << "]";
-  return out;
-}
+    // template <typename T>
+// std::ostream& operator<<(std::ostream& out, const std::vector<T>& target) {
+//   out << "[";
+//   size_t len = target.size();
+//   if (len > 0) {
+//       for (size_t i = 0; i < len - 1; i++) {
+//           out << target[i] << ", ";
+//       }
+//       out << target[len-1];
+//   }
+//   out << "]";
+//   return out;
+// }
   using IdxType = long long;
   using ValType = double;
   enum class Commute {
