--- conflicted
+++ resolved
@@ -11,7 +11,6 @@
 
   target_compile_features(basic_example_cuda PRIVATE cuda_std_17)
   target_compile_definitions(basic_example_cuda PUBLIC CUDA_ENABLED)
-<<<<<<< HEAD
   # If NVSHMEM is available, link against it and set the definitions
     if(NVSHMEM_FOUND AND TARGET nvshmem::nvshmem)
         message("NVSMEM FOUND")
@@ -27,9 +26,6 @@
             target_link_libraries(basic_example_cuda_mpi PUBLIC MPI::MPI_CXX)
             target_compile_definitions(basic_example_cuda_mpi PUBLIC MPI_ENABLED)
     endif()
-
-=======
->>>>>>> 7d45b03d
 endif()
 
 # Link against MPI if available
