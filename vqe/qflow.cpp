#include "include/utils.hpp"
#include "vqeBackendManager.hpp"
#include "utils.hpp"
#include "vqe_state.hpp"
#include <unordered_map>
#include <sstream>
#define UNDERLINE "\033[4m"

#define CLOSEUNDERLINE "\033[0m"

int show_help() {
  std::cout << "NWQ-VQE QFlow Options" << std::endl;
  std::cout << UNDERLINE << "REQUIRED" << CLOSEUNDERLINE << std::endl;
  std::cout << "--hamiltonian, -f     Path to the input Hamiltonian file (formatted as a sum of Fermionic operators, see examples)" << std::endl;
  std::cout << "--nparticles, -n      Number of electrons in molecule" << std::endl;
  std::cout << UNDERLINE << "OPTIONAL" << CLOSEUNDERLINE << std::endl;
  std::cout << "--backend, -b         Simulation backend. Defaults to CPU" << std::endl;
  std::cout << "--list-backends, -l   List available backends and exit." << std::endl;
  std::cout << "--amplitudes          List of initial amplitudes." << std::endl;
  std::cout << "--ducc                Use XACC indexing scheme, otherwise uses DUCC scheme." << std::endl;
  std::cout << "--seed                Random seed for initial point and empirical gradient estimation. Defaults to time(NULL)" << std::endl;
  std::cout << "--verbose             Print optimizer information on each iteration. Defaults to false" << std::endl;
  std::cout << UNDERLINE << "OPTIONAL (Global Minimizer)" << CLOSEUNDERLINE << std::endl;
  std::cout << "--optimizer           NLOpt optimizer name. Defaults to LN_COBYLA" << std::endl;
  std::cout << "--optimizer-config    Path to config file for NLOpt optimizer parameters" << std::endl;
  std::cout << "--reltol              Relative tolerance termination criterion. Defaults to -1 (off)" << std::endl;
  std::cout << "--lbound              Optimizer lower bound. Defaults to -2" << std::endl;
  std::cout << "--ubound              Optimizer upper bound. Defaults to 2" << std::endl;
  std::cout << "--abstol              Relative tolerance termination criterion. Defaults to -1 (off)" << std::endl;
  std::cout << "--maxeval             Maximum number of function evaluations for optimizer. Defaults to 200" << std::endl;
  std::cout << "--maxtime             Maximum optimizer time (seconds). Defaults to -1.0 (off)" << std::endl;
  std::cout << "--stopval             Cutoff function value for optimizer. Defaults to -MAXFLOAT (off)" << std::endl;
  std::cout << UNDERLINE << "OPTIONAL (Local Gradient Follower)" << CLOSEUNDERLINE << std::endl;
  std::cout << "--local               Use local gradient follower pipeline." << std::endl;
  std::cout << "-g,--grad-samples     SPSA gradient samples." << std::endl;
  std::cout << "--delta               Perturbation magnitude for SPSA" << std::endl;
  std::cout << "--eta                 Gradient descent step size." << std::endl;
  return 1;
}

using json = nlohmann::json;
int parse_args(int argc, char** argv,
               VQEBackendManager& manager,
                std::string& hamilfile,
                std::string& backend,
                std::string& config_path,
                std::string& amplitudes,
                NWQSim::IdxType& n_particles,
                nlopt::algorithm& algo,
                NWQSim::VQE::OptimizerSettings& settings,
                int& n_trials,
                bool& use_xacc,
                bool& local,
                bool& verbose,
                unsigned& seed,
                double& delta,
                double& eta) {
  std::string config_file = "";
  std::string algorithm_name = "LN_COBYLA";
  hamilfile = "";
  backend = "CPU";
  n_particles = -1;
  n_trials = 1;
  settings.max_evals = 200;
  seed = time(0);
  delta = 1e-4;
  eta = 1e-3;
  use_xacc = false;
  local = false;
  verbose = false;
  settings.lbound = -2;
  settings.ubound = 2;
  for (size_t i = 1; i < argc; i++) {
    std::string argname = argv[i];
    if (argname == "-h" || argname == "--help") {
      return show_help();
    } if (argname == "-l" || argname == "--list-backends") {
      manager.print_available_backends();
      return 1;
    } else
    if (argname == "-b" || argname == "--backend") {
      backend = argv[++i];
      continue;
    } else
    if (argname == "-f" || argname == "--hamiltonian") {
      hamilfile = argv[++i];
      continue;
    } else
    if (argname == "--config") {
      config_file = argv[++i];
      continue;
    }  else 
    if (argname == "-n" || argname == "--nparticles") {
      n_particles = std::atoll(argv[++i]);
    } else 
    if (argname == "--local") {
      local = true;
    } else
    if (argname == "-g" || argname == "--grad-samples") {
      n_trials = std::atoll(argv[++i]);
    } else 
    if (argname == "--seed") {
      seed = (unsigned)std::atoi(argv[++i]);
    } else
    if (argname == "--xacc") {
      use_xacc = true;
    } else
    if (argname == "--amplitudes") {
      amplitudes = argv[++i];
    } else
    if (argname == "--verbose") {
      verbose = true;
    } else if (argname == "--delta") {
      delta = std::atof(argv[++i]);
    } else if (argname == "--eta") {
      eta = std::atof(argv[++i]);
    } else 
    if (argname == "--optimizer-config") {
      config_file = argv[++i];
    } else 
    if (argname == "--optimizer") {
      algorithm_name = argv[++i];
    } else 
    if (argname == "--reltol") {
      settings.rel_tol = std::atof(argv[++i]);
    } else 
    if (argname == "--abstol") {
      settings.abs_tol = std::atof(argv[++i]);
    } else 
    if (argname == "--ubound") {
      settings.ubound = std::atof(argv[++i]);
    } else 
    if (argname == "--lbound") {
      settings.lbound = std::atof(argv[++i]);
    } else 
    if (argname == "--maxeval") {
      settings.max_evals = std::atoll(argv[++i]);
    } else if (argname == "--stopval") {
      settings.stop_val = std::atof(argv[++i]);
    } else if (argname == "--maxtime") {
      settings.max_time = std::atof(argv[++i]);
    } else {
      fprintf(stderr, "\033[91mERROR:\033[0m Unrecognized option %s, type -h or --help for a list of configurable parameters\n", argv[i]);
      return show_help();
    }
  }
  if (hamilfile == "") {
      fprintf(stderr, "\033[91mERROR:\033[0m Must pass a Hamiltonian file (--hamiltonian, -f)\n");

      return show_help();
  }
  if (n_particles == -1) {
      fprintf(stderr, "\033[91mERROR:\033[0m Must pass a particle count (--nparticles, -n)\n");
      return show_help();
  }
  algo = (nlopt::algorithm)nlopt_algorithm_from_string(algorithm_name.c_str());
  if (config_file != "") {
    std::ifstream f(config_file);
    json data = json::parse(f); 
    for (json::iterator it = data.begin(); it != data.end(); ++it) {
      settings.parameter_map[it.key()] = it.value().get<NWQSim::ValType>();
    }
  }
  return 0;
}

// Callback function, requires signature (void*) (const std::vector<NWQSim::ValType>&, NWQSim::ValType, NWQSim::IdxType)
void carriage_return_callback_function(const std::vector<NWQSim::ValType>& x, NWQSim::ValType fval, NWQSim::IdxType iteration) {
  printf("\33[2K\rEvaluation %lld, fval = %f", iteration, fval);fflush(stdout);
}

// Callback function, requires signature (void*) (const std::vector<NWQSim::ValType>&, NWQSim::ValType, NWQSim::IdxType)
void callback_function(const std::vector<NWQSim::ValType>& x, NWQSim::ValType fval, NWQSim::IdxType iteration) {
  printf("\33[2KEvaluation %lld, fval = %f\n", iteration, fval);fflush(stdout);
}

// Callback function, requires signature (void*) (const std::vector<NWQSim::ValType>&, NWQSim::ValType, NWQSim::IdxType)
void silent_callback_function(const std::vector<NWQSim::ValType>& x, NWQSim::ValType fval, NWQSim::IdxType iteration) {
  
}

void optimize_ansatz(const VQEBackendManager& manager,
                     const std::string& backend,
                     const std::string& config,
                     const std::string& amplitudes,
                     std::shared_ptr<NWQSim::VQE::Hamiltonian> hamil,
                     std::shared_ptr<NWQSim::VQE::Ansatz> ansatz,
                     NWQSim::VQE::OptimizerSettings& settings,
                     nlopt::algorithm& algo,
                     unsigned& seed,
                     int num_trials,
                     std::vector<double>& params,
                     bool local,
                     bool verbose,
                     double delta,
                     double eta) {
  double fval;
  NWQSim::VQE::Callback callback = verbose ? carriage_return_callback_function: silent_callback_function;
  if (!verbose) {
    NWQSim::Config::PRINT_SIM_TRACE = false;
  }  
<<<<<<< HEAD
  std::shared_ptr<NWQSim::VQE::VQEState> state = manager.create_vqe_solver(backend, config, ansatz, hamil, algo, callback, seed, settings); 
  std::uniform_real_distribution<double> initdist(-2, 2);
  std::mt19937_64 random_engine (seed);
=======
>>>>>>> 47d4ea4a
  params.resize(ansatz->numParams());
  std::cout << ansatz->numParams() << std::endl;
  if (amplitudes == "") {
    std::fill(params.begin(), params.end(), 0);
  } else {
    NWQSim::VQE::read_amplitudes(amplitudes, params, ansatz->get_excitation_map());
  }
  double initial_ene, final_ene;
  long long num_iterations = 0;
  std::vector<std::pair<std::string, double> > param_tuple;
  state->initialize();
  if (local) {
  param_tuple = state->follow_fixed_gradient(params, 
                                              initial_ene, 
                                              final_ene, 
                                              num_iterations, 
                                              delta, 
                                              eta, 
                                              num_trials);

  } else {
    state->optimize(params, final_ene);
    param_tuple = ansatz->getFermionicOperatorParameters();
    num_iterations = state->get_iteration();
  }

  std::ostringstream strstream;
  manager.safe_print("\nFinished in %llu iterations. Initial Energy %f, Final Energy %f\nPrinting excitation amplitudes:\n", num_iterations, initial_ene, final_ene);
  for (auto& i: param_tuple) {
    strstream << i.first << ": " << i.second << std::endl;
  }
  manager.safe_print("%s", strstream.str().c_str());
}


int main(int argc, char** argv) {
  VQEBackendManager manager;
  std::string hamil_path, backend, config, amplitudes;
  NWQSim::IdxType n_part;
  NWQSim::VQE::OptimizerSettings settings;
  nlopt::algorithm algo;
  double delta;
  double eta;
  unsigned seed;
  bool use_xacc, local, verbose;
  int n_trials;
  if (parse_args(argc, argv, manager, hamil_path, backend, config, amplitudes,  n_part, algo, settings, n_trials, use_xacc, local, verbose, seed, delta, eta)) {
    return 1;
  }
#ifdef MPI_ENABLED
  int i_proc;
  if (backend == "MPI" || backend == "NVGPU_MPI")
  {
    MPI_Init(&argc, &argv);
    MPI_Comm_rank(MPI_COMM_WORLD, &i_proc);
  }
#endif
  manager.safe_print("Reading Hamiltonian...\n");
  std::shared_ptr<NWQSim::VQE::Hamiltonian> hamil = std::make_shared<NWQSim::VQE::Hamiltonian>(hamil_path, n_part, use_xacc);
  manager.safe_print("Constructing UCCSD Ansatz...\n");

  std::shared_ptr<NWQSim::VQE::Ansatz> ansatz = std::make_shared<NWQSim::VQE::UCCSD>(
    hamil->getEnv(),
    NWQSim::VQE::getJordanWignerTransform,
    1
  );
  ansatz->buildAnsatz();
  std::vector<double> params;
  manager.safe_print("Beginning VQE loop...\n");
  optimize_ansatz(manager, backend, config, amplitudes, hamil, ansatz, settings, algo, seed, n_trials, params, local, verbose, delta, eta);
#ifdef MPI_ENABLED
  if (backend == "MPI" || backend == "NVGPU_MPI")
  {
    MPI_Finalize();
  }
#endif
  return 0;
}<|MERGE_RESOLUTION|>--- conflicted
+++ resolved
@@ -198,18 +198,12 @@
   NWQSim::VQE::Callback callback = verbose ? carriage_return_callback_function: silent_callback_function;
   if (!verbose) {
     NWQSim::Config::PRINT_SIM_TRACE = false;
-  }  
-<<<<<<< HEAD
+  }
   std::shared_ptr<NWQSim::VQE::VQEState> state = manager.create_vqe_solver(backend, config, ansatz, hamil, algo, callback, seed, settings); 
-  std::uniform_real_distribution<double> initdist(-2, 2);
-  std::mt19937_64 random_engine (seed);
-=======
->>>>>>> 47d4ea4a
   params.resize(ansatz->numParams());
   std::cout << ansatz->numParams() << std::endl;
-  if (amplitudes == "") {
     std::fill(params.begin(), params.end(), 0);
-  } else {
+  if (amplitudes != "") {
     NWQSim::VQE::read_amplitudes(amplitudes, params, ansatz->get_excitation_map());
   }
   double initial_ene, final_ene;
