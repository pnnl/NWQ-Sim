--- conflicted
+++ resolved
@@ -12,13 +12,8 @@
       FermionOpType typeval;
       IdxType term_index;
     };
-<<<<<<< HEAD
-    const std::regex pattern("\\(([\\d\\.e\\+-]+),\\s*([\\d\\.]+)\\)([\\d^\\s]+){0,1}");
-    Hamiltonian::Hamiltonian(std::string input_path, IdxType n_particles, bool xacc_scheme,
-=======
     const std::regex pattern("\\(\\s*([\\d\\.e\\+-]+),\\s*([\\d\\.]+)\\)([\\d^\\s]+)");
     Hamiltonian::Hamiltonian(std::string input_path, IdxType n_particles, 
->>>>>>> 04512169
                     Transformer transform) {
       std::ifstream input_file(input_path);
       if (!input_file.is_open()) {
