file(GLOB SOURCEFILES "src/*.cpp")

add_executable(nwq_vqe "main.cpp")
add_executable(nwq_qflow "qflow.cpp")
# find_path(PYHEADER "Python.h")
# find_package(Python3 COMPONENTS Interpreter Development)
# add_library(nwqflow "qflow_py.cpp")
# set(PYTHON_EXECUTABLE ${Python3_EXECUTABLE})
<<<<<<< HEAD
# set(PYHEADER ${Python3_EXECUTABLE})
=======
#set(PYHEADER ${Python3_EXECUTABLE}) 
>>>>>>> 5730d46a
# add_subdirectory(pybind11)
# pybind11_add_module(nwqflow "qflow_py.cpp")

add_library(vqe SHARED ${SOURCEFILES})

target_compile_features(nwq_vqe PRIVATE cxx_std_17)
target_compile_features(vqe PRIVATE cxx_std_17)

include_directories(BEFORE "include" "../include" "nlopt/src/api" "nlopt/build")
# target_include_directories(nwqflow BEFORE PRIVATE "../extern/pybind11/include" ${Python3_INCLUDE_DIRS})
target_link_directories(vqe BEFORE  PUBLIC "nlopt/build")
# target_link_directories(nwq_vqe BEFORE  PUBLIC "nlopt/build")
target_link_libraries(nwq_vqe PUBLIC vqe)
target_link_libraries(nwq_qflow PUBLIC vqe)
# target_link_libraries(nwqflow PUBLIC vqe)
target_link_libraries(vqe PUBLIC nlopt m)

if(CMAKE_BUILD_TYPE STREQUAL "Release")
target_compile_definitions(vqe PUBLIC NDEBUG)
target_compile_definitions(nwq_vqe PUBLIC NDEBUG)
endif()
# Link against OpenMP if available
if(OpenMP_FOUND)
    target_link_libraries(nwq_vqe PUBLIC OpenMP::OpenMP_CXX)
    target_compile_definitions(nwq_vqe PUBLIC OMP_ENABLED)

    target_link_libraries(nwq_qflow PUBLIC OpenMP::OpenMP_CXX)
    target_compile_definitions(nwq_qflow PUBLIC OMP_ENABLED)

<<<<<<< HEAD
    # target_link_libraries(nwqflow PUBLIC OpenMP::OpenMP_CXX)
    # target_compile_definitions(nwqflow PUBLIC OMP_ENABLED)
=======
   # target_link_libraries(nwqflow PUBLIC OpenMP::OpenMP_CXX)
   # target_compile_definitions(nwqflow PUBLIC OMP_ENABLED)
>>>>>>> 5730d46a
endif()

# Link against MPI if available
if(MPI_FOUND)
    target_link_libraries(nwq_vqe PUBLIC MPI::MPI_CXX)
    target_compile_definitions(nwq_vqe PUBLIC MPI_ENABLED)
    target_link_libraries(nwq_qflow PUBLIC MPI::MPI_CXX)
    target_compile_definitions(nwq_qflow PUBLIC MPI_ENABLED)
<<<<<<< HEAD
    # target_link_libraries(nwqflow PUBLIC MPI::MPI_CXX)
    # target_compile_definitions(nwqflow PUBLIC MPI_ENABLED)
=======
  #  target_link_libraries(nwqflow PUBLIC MPI::MPI_CXX)
  #  target_compile_definitions(nwqflow PUBLIC MPI_ENABLED)
>>>>>>> 5730d46a
endif()

# If CUDA Toolkit is available, set the CUDA standard and definitions
if(CUDAToolkit_FOUND)
    enable_language(CUDA)
    set_source_files_properties("main.cpp" PROPERTIES LANGUAGE CUDA)
    set_source_files_properties("qflow.cpp" PROPERTIES LANGUAGE CUDA)
    set_source_files_properties("qflow_py.cpp" PROPERTIES LANGUAGE CUDA)

    target_compile_features(nwq_vqe PRIVATE cuda_std_17)
    #target_link_libraries(nwq_vqe PUBLIC CUDA::cudart)
    target_compile_definitions(nwq_vqe PUBLIC CUDA_ENABLED)

    target_compile_features(nwq_qflow PRIVATE cuda_std_17)
    target_compile_definitions(nwq_qflow PUBLIC CUDA_ENABLED)

<<<<<<< HEAD
    # target_compile_features(nwqflow PRIVATE cuda_std_17)
    # target_compile_definitions(nwqflow PUBLIC CUDA_ENABLED)
=======
 #   target_compile_features(nwqflow PRIVATE cuda_std_17)
 #   target_compile_definitions(nwqflow PUBLIC CUDA_ENABLED)
>>>>>>> 5730d46a

    # If NVSHMEM is available, link against it and set the definitions
    if(NVSHMEM_FOUND AND TARGET nvshmem::nvshmem)
        set_target_properties(nwq_vqe PROPERTIES CUDA_SEPARABLE_COMPILATION ON)
        target_link_libraries(nwq_vqe PUBLIC nvshmem::nvshmem)
        target_compile_definitions(nwq_vqe PUBLIC CUDA_MPI_ENABLED)

        set_target_properties(nwq_qflow PROPERTIES CUDA_SEPARABLE_COMPILATION ON)
        target_link_libraries(nwq_qflow PUBLIC nvshmem::nvshmem)
        target_compile_definitions(nwq_qflow PUBLIC CUDA_MPI_ENABLED)

<<<<<<< HEAD
        # set_target_properties(nwqflow PROPERTIES CUDA_SEPARABLE_COMPILATION ON)
        # target_link_libraries(nwqflow PUBLIC nvshmem::nvshmem)
        # target_compile_definitions(nwqflow PUBLIC CUDA_MPI_ENABLED)
=======
   #     set_target_properties(nwqflow PROPERTIES CUDA_SEPARABLE_COMPILATION ON)
   #     target_link_libraries(nwqflow PUBLIC nvshmem::nvshmem)
   #     target_compile_definitions(nwqflow PUBLIC CUDA_MPI_ENABLED)
>>>>>>> 5730d46a
    endif()
endif()


add_subdirectory("examples")
<|MERGE_RESOLUTION|>--- conflicted
+++ resolved
@@ -6,11 +6,7 @@
 # find_package(Python3 COMPONENTS Interpreter Development)
 # add_library(nwqflow "qflow_py.cpp")
 # set(PYTHON_EXECUTABLE ${Python3_EXECUTABLE})
-<<<<<<< HEAD
 # set(PYHEADER ${Python3_EXECUTABLE})
-=======
-#set(PYHEADER ${Python3_EXECUTABLE}) 
->>>>>>> 5730d46a
 # add_subdirectory(pybind11)
 # pybind11_add_module(nwqflow "qflow_py.cpp")
 
@@ -40,13 +36,8 @@
     target_link_libraries(nwq_qflow PUBLIC OpenMP::OpenMP_CXX)
     target_compile_definitions(nwq_qflow PUBLIC OMP_ENABLED)
 
-<<<<<<< HEAD
     # target_link_libraries(nwqflow PUBLIC OpenMP::OpenMP_CXX)
     # target_compile_definitions(nwqflow PUBLIC OMP_ENABLED)
-=======
-   # target_link_libraries(nwqflow PUBLIC OpenMP::OpenMP_CXX)
-   # target_compile_definitions(nwqflow PUBLIC OMP_ENABLED)
->>>>>>> 5730d46a
 endif()
 
 # Link against MPI if available
@@ -55,13 +46,10 @@
     target_compile_definitions(nwq_vqe PUBLIC MPI_ENABLED)
     target_link_libraries(nwq_qflow PUBLIC MPI::MPI_CXX)
     target_compile_definitions(nwq_qflow PUBLIC MPI_ENABLED)
-<<<<<<< HEAD
+
     # target_link_libraries(nwqflow PUBLIC MPI::MPI_CXX)
     # target_compile_definitions(nwqflow PUBLIC MPI_ENABLED)
-=======
-  #  target_link_libraries(nwqflow PUBLIC MPI::MPI_CXX)
-  #  target_compile_definitions(nwqflow PUBLIC MPI_ENABLED)
->>>>>>> 5730d46a
+
 endif()
 
 # If CUDA Toolkit is available, set the CUDA standard and definitions
@@ -78,13 +66,10 @@
     target_compile_features(nwq_qflow PRIVATE cuda_std_17)
     target_compile_definitions(nwq_qflow PUBLIC CUDA_ENABLED)
 
-<<<<<<< HEAD
+
     # target_compile_features(nwqflow PRIVATE cuda_std_17)
     # target_compile_definitions(nwqflow PUBLIC CUDA_ENABLED)
-=======
- #   target_compile_features(nwqflow PRIVATE cuda_std_17)
- #   target_compile_definitions(nwqflow PUBLIC CUDA_ENABLED)
->>>>>>> 5730d46a
+
 
     # If NVSHMEM is available, link against it and set the definitions
     if(NVSHMEM_FOUND AND TARGET nvshmem::nvshmem)
@@ -96,15 +81,9 @@
         target_link_libraries(nwq_qflow PUBLIC nvshmem::nvshmem)
         target_compile_definitions(nwq_qflow PUBLIC CUDA_MPI_ENABLED)
 
-<<<<<<< HEAD
         # set_target_properties(nwqflow PROPERTIES CUDA_SEPARABLE_COMPILATION ON)
         # target_link_libraries(nwqflow PUBLIC nvshmem::nvshmem)
         # target_compile_definitions(nwqflow PUBLIC CUDA_MPI_ENABLED)
-=======
-   #     set_target_properties(nwqflow PROPERTIES CUDA_SEPARABLE_COMPILATION ON)
-   #     target_link_libraries(nwqflow PUBLIC nvshmem::nvshmem)
-   #     target_compile_definitions(nwqflow PUBLIC CUDA_MPI_ENABLED)
->>>>>>> 5730d46a
     endif()
 endif()
 
