--- conflicted
+++ resolved
@@ -205,15 +205,9 @@
         int n_qubits = qubit_test[i];
         int shots = 10;
 
-<<<<<<< HEAD
         NWQSim::IdxType S_count = 1000000;
         NWQSim::IdxType H_count = 1000000;
         NWQSim::IdxType CX_count = 1000000;
-=======
-        // NWQSim::IdxType S_count = 100000;
-        // NWQSim::IdxType H_count = 100000;
-        // NWQSim::IdxType CX_count = 100000;
->>>>>>> a7549faf
 
         auto circuit = std::make_shared<NWQSim::Circuit>(n_qubits);
 
@@ -247,20 +241,7 @@
 
         // std::srand(std::time(nullptr));  // Seed random number generator
 
-<<<<<<< HEAD
         for(int i = 0; i < 1000000; i++) 
-=======
-        // for(int i = 0; i < 100000; i++) 
-        // {
-        //     for(int j = 0; j < n_qubits; j++)
-        //     {
-        //         circuit->H((std::rand() % (n_qubits-1)));
-        //         circuit->CX((std::rand() % (n_qubits-1)),(std::rand() % (n_qubits)));
-        //         circuit->S((std::rand() % (n_qubits-1)));
-        //     }
-        // }
-        for(int i = 0; i < 100000; i++) 
->>>>>>> a7549faf
         {
             for(int j = 0; j < n_qubits; j++)
             {
