--- conflicted
+++ resolved
@@ -25,14 +25,11 @@
     IdxType total_shots = 1024;
     bool run_with_basis = false;
     bool print_metrics = false;
-<<<<<<< HEAD
     std::string config = "./default_config.json";
     std::string initfile = "";
     std::string dumpfile = "";
     std::string layoutfile = "";
-=======
     bool report_fidelity = false;
->>>>>>> 7a9abaeb
     std::string backend = "CPU";
     std::string simulation_method = "sv";
 
@@ -70,7 +67,6 @@
                   << "Select the simulation method: sv (state vector, default), dm (density matrix). (default: " << simulation_method << ")." << std::endl;
         std::cout << std::setw(20) << "-basis"
                   << "Run the transpiled benchmark circuits which only contain basis gates." << std::endl;
-<<<<<<< HEAD
         std::cout << std::setw(20) << "-config"
                   << "Path to configuration JSON file. (default: \"../default_config.json\")" << std::endl;
         std::cout << std::setw(20) << "-initial"
@@ -83,10 +79,8 @@
         std::cout << std::setw(20) << "-layout-string"
                   << "String denoting qubit layout. Format maps logical qubits (lq, 0...n_qubits) to physical qubits."
                   << " Format is lq0=pq0;lq1=pq1..." << std::endl;
-=======
         std::cout << std::setw(20) << "-fidelity"
                   << "Run both DM-Sim and SV-Sim and report the state fidelity." << std::endl;
->>>>>>> 7a9abaeb
     }
     if (cmdOptionExists(argv, argv + argc, "-shots"))
     {
@@ -118,7 +112,6 @@
     {
         simulation_method = std::string(getCmdOption(argv, argv + argc, "-sim"));
     }
-<<<<<<< HEAD
     if (cmdOptionExists(argv, argv + argc, "-initial"))
     {
         initfile = std::string(getCmdOption(argv, argv + argc, "-initial"));
@@ -140,11 +133,9 @@
     {
         std::string layoutstring = std::string(getCmdOption(argv, argv + argc, "-layout-string"));
         Config::readLayoutString(layoutstring);
-=======
     if (cmdOptionExists(argv, argv + argc, "-fidelity"))
     {
         report_fidelity = true;
->>>>>>> 7a9abaeb
     }
 // If MPI or NVSHMEM backend, initialize MPI
 #ifdef MPI_ENABLED
@@ -170,19 +161,7 @@
             state->print_config(simulation_method);
             map<string, IdxType> *counts = parser.execute(state, total_shots, print_metrics);
 
-<<<<<<< HEAD
-        // Create the backend
-        std::shared_ptr<NWQSim::QuantumState> state = BackendManager::create_state(backend, config, parser.num_qubits(), simulation_method);
-        if (!state)
-        {
-            std::cerr << "Failed to create backend\n";
-            return 1;
-        }
-        state->print_config(simulation_method);
-        map<string, IdxType> *counts = parser.execute(state, initfile, total_shots, print_metrics);
-=======
             // std::vector<size_t> in_bits;
->>>>>>> 7a9abaeb
 
             // for (int i = 0; i < parser.num_qubits(); ++i)
             // {
@@ -195,24 +174,9 @@
             // {
             //     in_bits[i] = i;
             // }
-
-<<<<<<< HEAD
-        // ValType exp_val_z = state->get_exp_z(in_bits);
-        // ValType exp_val_z_all = state->get_exp_z();
-        // for (size_t i = 0; i < parser.num_qubits(); ++i)
-        // {
-        //     in_bits[i] = i;
-        // }
-        if (dumpfile != "") {
-            state->dump_res_state(dumpfile);
-        }
-        if (state->i_proc == 0)
-        {
-            print_counts(counts, total_shots);
-            // fflush(stdout);
-            // printf("exp-val-z: %f\n", exp_val_z);
-            // printf("exp-val-z all: %f\n", exp_val_z_all);
-=======
+            if (dumpfile != "") {
+                state->dump_res_state(dumpfile);
+            }
             if (state->i_proc == 0)
             {
                 print_counts(counts, total_shots);
@@ -221,6 +185,7 @@
                 // printf("exp-val-z all: %f\n", exp_val_z_all);
             }
             delete counts;
+           
         } else {
             
             BackendManager::safe_print("Starting Statevector Simulation...");
@@ -252,10 +217,13 @@
             {
                 print_counts(counts_dm, total_shots);
             }
+
+            // if (dumpfile != "") {
+            //     dm_state->dump_res_state(dumpfile);
+            // }
             ValType fidelity = dm_state->fidelity(sv_state);
             BackendManager::safe_print("State Fidelity: %e\n", fidelity);
             delete counts_dm;
->>>>>>> 7a9abaeb
         }
         
     }
@@ -264,20 +232,6 @@
         const char *qasmString = getCmdOption(argv, argv + argc, "-qs");
         qasm_parser parser;
         parser.load_qasm_string(std::string(qasmString)+";\n");
-<<<<<<< HEAD
-        // Create the backend
-        std::shared_ptr<NWQSim::QuantumState> state = BackendManager::create_state(backend, config, parser.num_qubits(), simulation_method);
-        if (!state)
-        {
-            std::cerr << "Failed to create backend\n";
-            return 1;
-        }
-        state->print_config(simulation_method);
-        map<string, IdxType> *counts = parser.execute(state, initfile, total_shots, print_metrics);
-        if (state->i_proc == 0)
-        {
-            print_counts(counts, total_shots);
-=======
         if (!report_fidelity) {
             // Create the backend
             std::shared_ptr<NWQSim::QuantumState> state = BackendManager::create_state(backend, parser.num_qubits(), simulation_method);
@@ -291,6 +245,9 @@
             if (state->i_proc == 0)
             {
                 print_counts(counts, total_shots);
+            }
+            if (dumpfile != "") {
+                state->dump_res_state(dumpfile);
             }
             delete counts;
         } else {
@@ -326,7 +283,6 @@
             ValType fidelity = dm_state->fidelity(sv_state);
             BackendManager::safe_print("State Fidelity: %e\n", fidelity);
             delete counts_dm;
->>>>>>> 7a9abaeb
         }
         
     }
@@ -335,18 +291,6 @@
         const char *qobjFile = getCmdOption(argv, argv + argc, "-j");
         qasm_parser parser;
         parser.load_qobj_file(qobjFile);
-<<<<<<< HEAD
-        // Create the backend
-        std::shared_ptr<NWQSim::QuantumState> state = BackendManager::create_state(backend, config, parser.num_qubits(), simulation_method);
-        if (!state)
-        {
-            std::cerr << "Failed to create backend\n";
-            return 1;
-        }
-        
-        state->print_config(simulation_method);
-        map<string, IdxType> *counts = parser.execute(state, initfile, total_shots, print_metrics);
-=======
         if (!report_fidelity) {
             // Create the backend
             std::shared_ptr<NWQSim::QuantumState> state = BackendManager::create_state(backend, parser.num_qubits(), simulation_method);
@@ -365,11 +309,13 @@
                     result_count_json[(r.first)] = r.second;
                 }
                 cout << "nwq_sim_counts=" << result_count_json.dump() << endl;
->>>>>>> 7a9abaeb
 
                 cout << "----------" << endl;
                 state->print_res_state();
                 cout << "----------" << endl;
+            }
+            if (dumpfile != "") {
+                state->dump_res_state(dumpfile);
             }
             delete counts;
             
@@ -393,20 +339,11 @@
                 }
                 cout << "sv_nwq_sim_counts=" << result_count_json.dump() << endl;
 
-<<<<<<< HEAD
-        cout << "----------" << endl;
-        state->print_res_state();
-        cout << "----------" << endl;
-        if (dumpfile != "") {
-            state->dump_res_state(dumpfile);
-        }
-=======
                 cout << "----------" << endl;
                 sv_state->print_res_state();
                 cout << "----------" << endl;
                 delete counts_sv;
             }
->>>>>>> 7a9abaeb
 
             BackendManager::safe_print("Starting Density Matrix Simulation...");
             std::shared_ptr<NWQSim::QuantumState> dm_state = BackendManager::create_state(backend, parser.num_qubits(), "dm");
@@ -440,18 +377,6 @@
         const char *qobjString = getCmdOption(argv, argv + argc, "-js");
         qasm_parser parser;
         parser.load_qobj_string(std::string(qobjString));
-<<<<<<< HEAD
-        // Create the backend
-        std::shared_ptr<NWQSim::QuantumState> state = BackendManager::create_state(backend, config, parser.num_qubits(), simulation_method);
-        if (!state)
-        {
-            std::cerr << "Failed to create backend\n";
-            return 1;
-        }
-        
-        state->print_config(simulation_method);
-        map<string, IdxType> *counts = parser.execute(state, initfile, total_shots, print_metrics);
-=======
         if (!report_fidelity) {
             // Create the backend
             std::shared_ptr<NWQSim::QuantumState> state = BackendManager::create_state(backend, parser.num_qubits(), simulation_method);
@@ -470,11 +395,13 @@
                     result_count_json[(r.first)] = r.second;
                 }
                 cout << "nwq_sim_counts=" << result_count_json.dump() << endl;
->>>>>>> 7a9abaeb
 
                 cout << "----------" << endl;
                 state->print_res_state();
                 cout << "----------" << endl;
+            }
+            if (dumpfile != "") {
+                state->dump_res_state(dumpfile);
             }
             delete counts;
             
@@ -505,14 +432,6 @@
                 delete counts_sv;
             }
 
-<<<<<<< HEAD
-        cout << "----------" << endl;
-        state->print_res_state();
-        cout << "----------" << endl;
-        if (dumpfile != "") {
-            state->dump_res_state(dumpfile);
-        }
-=======
             BackendManager::safe_print("Starting Density Matrix Simulation...");
             std::shared_ptr<NWQSim::QuantumState> dm_state = BackendManager::create_state(backend, parser.num_qubits(), "dm");
             if (!dm_state)
@@ -530,7 +449,6 @@
                     result_count_json[(r.first)] = r.second;
                 }
                 cout << "dm_nwq_sim_counts=" << result_count_json.dump() << endl;
->>>>>>> 7a9abaeb
 
                 cout << "----------" << endl;
                 dm_state->print_res_state();
