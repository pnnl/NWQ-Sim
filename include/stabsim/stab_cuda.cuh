#pragma once

#include "../state.hpp"
#include "../nwq_util.hpp"
#include "../gate.hpp"
#include "../circuit.hpp"

#include "../config.hpp"
#include "../private/cuda_util.cuh"
#include "../private/macros.hpp"
#include "../private/sim_gate.hpp"

#include "../circuit_pass/fusion.hpp"
#include "../private/exp_gate_declarations.cuh"

#include <random>
#include <cstring>
#include <algorithm>
#include <stdexcept>
#include <vector>
#include <set>
#include <assert.h>
#include <cuda_runtime_api.h>
#include <cooperative_groups.h>
#include <iostream>
#include <cuda.h>
#include <memory>

#ifdef FP64_TC_AVAILABLE
#include <mma.h>
#endif

namespace NWQSim
{
    using namespace cooperative_groups;
    using namespace std;

    // Simulation kernel runtime
    class STAB_CUDA;
    __global__ void simulation_kernel_cuda_shared(STAB_CUDA* stab_gpu, Gate* gates_gpu, IdxType n_gates);
    __global__ void simulation_kernel_cuda(STAB_CUDA* stab_gpu, Gate* gates_gpu, IdxType n_gates);
    __global__ void simulation_kernel_cuda2D(STAB_CUDA* stab_gpu, Gate* gates_gpu, IdxType gate_chunk);


    class STAB_CUDA : public QuantumState
    {
    public:
        //Default identity constructor
        STAB_CUDA(IdxType _n_qubits) : QuantumState(SimType::STAB)
        {
            std::cout << "CUDA constructor" << std::endl;
            /*Initialize basic data*/
            n = _n_qubits;
            rows = 2*n+1;
            cols = n;
            stabCounts = n;
            packed_bits = 32;
            packed_rows = (rows + packed_bits - 1) / packed_bits;
            packed_r_size = packed_rows * sizeof(uint32_t);
            packed_matrix_size = (packed_rows * cols) * sizeof(uint32_t);

            i_proc = 0;
            cudaSafeCall(cudaSetDevice(i_proc));

            //Space out the vectors
            reset_state();

            rng.seed(Config::RANDOM_SEED);
            dist = std::uniform_int_distribution<int>(0,1);
            SAFE_ALOC_HOST(totalResults, sizeof(IdxType));
            memset(totalResults, 0, sizeof(IdxType));
            /*End initialization*/
            
            //Allocate the packed data to the GPU side using NVSHMEM and a tempRow for row swapping
            SAFE_ALOC_GPU(x_packed_gpu, packed_matrix_size);
            SAFE_ALOC_GPU(z_packed_gpu, packed_matrix_size);
            SAFE_ALOC_GPU(r_packed_gpu, packed_r_size);

            cudaCheckError();
        }

        ~STAB_CUDA()
        {
            // Release for CPU side
            SAFE_FREE_HOST(totalResults);

            SAFE_FREE_HOST_CUDA(x_packed_cpu);
            SAFE_FREE_HOST_CUDA(z_packed_cpu);
            SAFE_FREE_HOST_CUDA(r_packed_cpu);

            //Allocate the packed data to the GPU side using NVSHMEM
            SAFE_FREE_GPU(x_packed_gpu);
            SAFE_FREE_GPU(z_packed_gpu);
            SAFE_FREE_GPU(r_packed_gpu);
        }

        //Packs down 32 rows in each column and flattens
        void pack_tableau()
        {
            // print_res_state();
            //Allocate memory for x_packed_cpu (2D array), but as a flattened 1D array to ensure memory is contiguous
            x_packed_cpu = new uint32_t[packed_rows * cols]();
            z_packed_cpu = new uint32_t[packed_rows * cols]();
            r_packed_cpu = new uint32_t[packed_rows]();
            int index;
            
            for(int i = 0; i < rows; i++)
            {
                mask = i % packed_bits;
                r_packed_cpu[i/packed_bits] |= r[i] << (mask);

                for(int j = 0; j < cols; j++)
                {
                    //Index conversion
                    index = ((i/packed_bits) * cols) + j;

                    x_packed_cpu[index] |= (x[i][j] << (mask));
                    z_packed_cpu[index] |= (z[i][j] << (mask));
                }
            }

            std::cout << "Pack tableau done!" << std::endl;

            //print_packed_state();
        }

        //Unpacks packed CPU arrays back to bit values
        void unpack_tableau()
        {
            std::cout << "Unpacking tableau!" << std::endl;
            int index;

            for(int i = 0; i < rows; i++)
            {
                mask = 1 << (i % packed_bits);
                r[i] = (r_packed_cpu[i/packed_bits] & mask) ? 1 : 0;
                for(int j = 0; j < cols; j++)
                {
                    //Index conversion
                    index = (i/packed_bits * cols) + j;

                    x[i][j] = (x_packed_cpu[index] & mask) ? 1 : 0;
                    z[i][j] = (z_packed_cpu[index] & mask) ? 1 : 0;
                }
            }
        }

        //Prints the tableau including phase
        void print_packed_state()
        {
            int index;
            std::cout << "---------- Packed Tableau: ----------" << std::endl;
            for(int i = 0; i < rows; i++)
            {
                mask = 1 << (i % packed_bits);

                if(((i == (rows/2)) || (i == rows-1)))
                {
                    for(int j = -5; j < (n*2); j++)
                    {
                        std::cout << "-";
                    }
                    std::cout << std::endl;
                }
                for(int j = 0; j < cols; j++)
                {
                    //Index conversion
                    index = (i/packed_bits * cols) + j;
                    std::cout << ((x_packed_cpu[index] & mask) ? 1 : 0);
                }
                std::cout << " | ";
                for(int j = 0; j < cols; j++)
                {
                    //Index conversion
                    index = (i/packed_bits * cols) + j;
                    std::cout << ((z_packed_cpu[index] & mask) ? 1 : 0);
                }
                std::cout << "|" << ((r_packed_cpu[i/packed_bits] & mask) ? 1 : 0) << std::endl;
            }
            std::cout << "---------- ----------" << std::endl;
        }

        // Function to check CUDA errors
        void checkCudaError(cudaError_t error, const char* message) {
            if (error != cudaSuccess) {
                fprintf(stderr, "CUDA Error: %s: %s\n", message, cudaGetErrorString(error));
                exit(EXIT_FAILURE);
            }
        }

        // template <typename T>
        // __global__ void PackTo32Col(const T* X, unsigned* B, int height, int width)
        // {
        //     unsigned Bval, laneid;//fetch lane−id
        //     asm("mov.u32 %0, %%laneid;":"=r"(laneid));
        //     #pragma unroll
        //     for(int i = 0; i < WARP_SIZE; i++)
        //     {
        //         T f0 = X[(blockIdx.x * WARP_SIZE + i) * width + blockIdx.y * WARP_SIZE + laneid];
        //         //rotate anticlockwise for Col packing
        //         unsigned r0 = __brev(__ballot(f0> = 0));
        //         if (laneid == i ) 
        //             Bval = r0;
        //     }
        //     B[blockIdx.y * height + blockIdx.x * WARP_SIZE + laneid] = Bval;
        // }
        // __global__ void PackTo32Row(const int* input, unsigned* output, int width, int height) 
        // {
        //     int laneId = threadIdx.x; // Warp lane ID
        //     int blockRow = blockIdx.x * 32; // Block row start
        //     int blockCol = blockIdx.y * 32; // Block column start
        //     if (blockRow + laneId < height) {
        //         unsigned packed = 0;
        //         for (int i = 0; i < 32; ++i) {
        //             int colIdx = blockCol + i;
        //             if (colIdx < width) {
        //                 int bit = input[(blockRow + laneId) * width + colIdx];
        //                 packed |= (bit > 0 ? 1 : 0) << (31 - i);
        //             }
        //         }
        //         output[(blockRow + laneId) * (width / 32) + blockCol / 32] = packed;
        //     }
        // }

        

        //resets the tableau to a full identity
        void reset_state() override
        {   
            x.resize(rows, std::vector<int>(cols,0)); //first 2n+1 x n block. first n represents destabilizers
                                                       //second n represents stabilizers + 1 extra row
            z.resize(rows, std::vector<int>(cols,0)); //second 2n+1 x n block to form the 2n+1 x 2n sized tableau
            r.resize(rows, 0); //column on the right with 2n+1 rows
            //The 2n+1 th row is scratch space

            //Intialize the identity tableau
            for(int i = 0; i < n; i++)
            {
                x[i][i] = 1;
                z[i+n][i] = 1;
            }
            std::cout << "Reset state done" << std::endl;
            /*End initialization*/
        }
        
        void set_seed(IdxType s) override
        {
            rng.seed(s);
        }

        //Prints the tableau including phase
        void print_res_state() override
        {
            for(int i = 0; i < rows; i++)
            {
                if(((i == (rows/2)) || (i == rows-1)))
                {
                    for(int j = -5; j < (n*2); j++)
                    {
                        std::cout << "-";
                    }
                    std::cout << std::endl;
                }
                for(int j = 0; j < cols; j++)
                {
                    std::cout << x[i][j];
                }
                std::cout << " | ";
                for(int j = 0; j < cols; j++)
                {
                    std::cout << z[i][j];
                }
                std::cout << "|" << r[i] << std::endl;
            }
        }

        //Prints a 2n x m tableau matrix w/o phase bits
        void print_table(std::vector<std::vector<int>>& M)
        {
            for(int i = 0; i < M[0].size()+1; i++)
            {
                std::cout << "- ";
            }
            std::cout << std::endl;
            for(int i = 0; i < M.size(); i++)
            {
                for(int j = 0; j < M[i].size()/2; j++)
                {
                    std::cout << M[i][j] << " ";
                }
                std::cout << "| ";
                for(int j = M[i].size()/2; j < M[i].size(); j++)
                {
                    std::cout << M[i][j] << " ";
                }
                std::cout << std::endl;
            }
        }

        //Convert a vector of 1's and 0's to an IdxType decimal number
        IdxType *get_results() override
        {
            return totalResults;  //Return a pointer to totalResults
        }

        //Get the stabilizers in the tableau, i.e. all of the Pauli strings that stabilize a certain circuit
        std::vector<std::string> get_stabilizers() override
        {
            int x_val;
            int z_val;
            std::string stabilizers;
            std::vector<std::string> pauliStrings;
            for(int i = (rows>>1); i < rows-1; i++) //rows of stabilizers
            {
                stabilizers.clear(); //clear the temporary stabilizers string
                for(int j = 0; j < cols; j++) //qubits/cols
                {
                    x_val = x[i][j];
                    z_val = z[i][j];
                    assert((x_val < 2) && (z_val < 2));
                    if(x_val)
                    {
                        if(z_val)
                            stabilizers += 'Y';
                        else
                            stabilizers += 'X';
                    }
                    else
                    {
                        if(z_val)
                            stabilizers += 'Z';
                        else
                            stabilizers += 'I';
                    }
                }//For columns(qubits)
                pauliStrings.push_back(stabilizers);
            }//For rows(pauli strings)
            return pauliStrings;
        }

        //Sub-process in measurement gates
        void rowsum(int h, int i)
        {
            int sum = 0;
            for(int j = 0; j < n; j++)
            {
                //Sum every column in the row
                if(x[i][j])
                {
                    if(z[i][j])
                        sum += z[h][j] - x[h][j];
                    else
                        sum += z[h][j] * (2*x[h][j]-1);
                }
                else if(z[i][j])
                    sum += x[h][j] * (1-2*z[h][j]);

                //XOR x's and z's
                x[h][j] = x[i][j] ^ x[h][j];
                z[h][j] = z[i][j] ^ z[h][j];
            }
            sum += 2*r[h] + 2*r[i];

            if(sum % 4 == 0)
                r[h] = 0;
            else
                r[h] = 1;
        } //End rowsum

        //For shot based measurement
        //h and i are row indices
        void tempRowsum(int h, int i, std::vector<std::vector<int>>& temp_x, std::vector<std::vector<int>>& temp_z, std::vector<int>& temp_r)
        {
            int sum = 0;
            for(int j = 0; j < n; j++)
            {
                //Sum every column in the row
                if(temp_x[i][j])
                {
                    if(z[i][j])
                        sum += temp_z[h][j] - temp_x[h][j];
                    else
                        sum += temp_z[h][j] * (2*temp_x[h][j]-1);
                }
                else if(temp_z[i][j])
                    sum += temp_x[h][j] * (1-2*temp_z[h][j]);

                //XOR x's and z's
                temp_x[h][j] = temp_x[i][j] ^ temp_x[h][j];
                temp_z[h][j] = temp_z[i][j] ^ temp_z[h][j];
            }
            sum += 2*temp_r[h] + 2*temp_r[i];

            if(sum % 4 == 0)
                temp_r[h] = 0;
            else
                temp_r[h] = 1;
        } //End rowsum

        //Provides a bit/shot measurement output without affecting the original tableau
        IdxType *measure_all(IdxType shots = 2048) override
        {
            //Each index of shotResults is a possible result from a full measurement, ex. 01100101 in an 8 qubit system
            //The integer at that i is the number of times that result occured
            SAFE_ALOC_HOST(totalResults, sizeof(IdxType) * shots);
            memset(totalResults, 0, sizeof(IdxType) * shots);

            int half_rows = rows >> 1;
            
            std::vector<std::vector<int>> temp_x;
            std::vector<std::vector<int>> temp_z;
            std::vector<int> temp_r;
            for(int shot = 0; shot < shots; shot++)
            {
                //Make a copy of the class being measured so many shots can be performed
                temp_x = x;
                temp_z = z;
                temp_r = r;
                for(int a = 0; a < n; a++)
                {  
                    int p = -1;
                    for(int p_index = half_rows; p_index < rows-1; p_index++)
                    {  
                        if(temp_x[p_index][a])
                        {
                            p = p_index;
                            break;
                        }
                    }
                    //A p such that x[p][a] = 1 exists
                    if(p > -1) //Random
                    {
                        for(int i = 0; i < rows-1; i++)
                        {
                            if((x[i][a]) && (i != p))
                            {
                                tempRowsum(i, p, temp_x, temp_z, temp_r);
                            }
                        }
                        temp_x[p-half_rows] = temp_x[p];
                        temp_z[p-half_rows] = temp_z[p];
                        //Change all the columns in row p to be 0
                        for(int i = 0; i < n; i++)
                        {
                            temp_x[p][i] = 0;
                            temp_z[p][i] = 0;                        
                        }

                        int randomBit = dist(rng);
                        
                        if(randomBit)
                        {
                            //std::cout << "Random result of 1" << std::endl;
                            temp_r[p] = 1;
                        }
                        else
                        {
                            //std::cout << "Random result of 0" << std::endl;
                            temp_r[p] = 0;
                        }
                        temp_z[p][a] = 1;

                        totalResults[shot] |= (temp_r[p] << a);
                        // std::cout << "Random measurement at qubit " << a << " value: " << (temp_r[p] << a) << std::endl;
                    }
                    else //Deterministic
                    {
                        //Set the scratch space row to be 0
                        //i is the column indexer in this case
                        for(int i = 0; i < n; i++)
                        {
                            temp_x[rows-1][i] = 0;
                            temp_z[rows-1][i] = 0;
                        }
                        temp_r[rows-1] = 0;

                        //Run rowsum subroutine
                        for(int i = 0; i < half_rows; i++)
                        {
                            if(temp_x[i][a] == 1)
                            {
                                //std::cout << "Perform rowsum at " << i << " + n" << std::endl;
                                tempRowsum(rows-1, i+half_rows, temp_x, temp_z, temp_r);
                            }
                        }

                        // std::cout << "Deterministc measurement at qubit " << a << " value: " << (temp_r[rows-1] << a) << std::endl;
                        totalResults[shot] |=  (temp_r[rows-1] << a);
                    } //End if else
                } //End single shot for all qubits
            }//End shots
            return totalResults;
        }//End measure_all

        //Simulate the gates from a circuit in the tableau
        void sim(std::shared_ptr<Circuit> circuit, double &sim_time) override
        {
            STAB_CUDA *stab_gpu;
            SAFE_ALOC_GPU(stab_gpu, sizeof(STAB_CUDA));
            // Copy the simulator instance to GPU
            cudaSafeCall(cudaMemcpy(stab_gpu, this,
                                    sizeof(STAB_CUDA), cudaMemcpyHostToDevice));

            gpu_timer sim_timer;

            if (Config::PRINT_SIM_TRACE)
            {
                printf("STABSim_gpu is running! Using %lld qubits.\n", n);
            }

            //Pack tableau and copy to GPU
            pack_tableau();
            cudaSafeCall(cudaMemcpy(x_packed_gpu, x_packed_cpu, packed_matrix_size,
                                    cudaMemcpyHostToDevice));
            cudaSafeCall(cudaMemcpy(z_packed_gpu, z_packed_cpu, packed_matrix_size,
                                    cudaMemcpyHostToDevice));
            cudaSafeCall(cudaMemcpy(r_packed_gpu, r_packed_cpu, packed_r_size, cudaMemcpyHostToDevice));

            std::vector<Gate> gates = circuit->get_gates();
            //Copy gates to the gpu side
            copy_gates_to_gpu(gates);
            IdxType n_gates = gates.size();
            //Calculate blocks
            int numBlocksPerSM;
            int numThreads = 1024;  //Change 256, 512, 1024, etc
            int sharedMemSize = 0; //(packed_rows * cols * sizeof(uint32_t) * 2) + packed_rows * sizeof(uint32_t);
            cudaOccupancyMaxActiveBlocksPerMultiprocessor(&numBlocksPerSM, simulation_kernel_cuda, numThreads, sharedMemSize);
            int numSMs;
            cudaDeviceGetAttribute(&numSMs, cudaDevAttrMultiProcessorCount, 0);
            int numBlocks = numBlocksPerSM * numSMs; //Utilize all SM's

            void *args[] = {&stab_gpu, &gates_gpu, &n_gates};

            /*Simulate*/
            std::cout << "\n -------------------- \n Simulation starting! \n -------------------- \n" << std::endl;
            sim_timer.start_timer();

            //Launch with cooperative kernel
            cudaLaunchCooperativeKernel((void*)simulation_kernel_cuda, numBlocks, numThreads, args);

            cudaSafeCall(cudaDeviceSynchronize());

            sim_timer.stop_timer();
            /*End simulate*/

            sim_time = sim_timer.measure();

            cudaCheckError();

            //Copy data to the CPU side and unpack
            cudaSafeCall(cudaMemcpy(x_packed_cpu, x_packed_gpu, packed_matrix_size,
                                    cudaMemcpyDeviceToHost));
            cudaSafeCall(cudaMemcpy(z_packed_cpu, z_packed_gpu, packed_matrix_size,
                                    cudaMemcpyDeviceToHost));
            cudaSafeCall(cudaMemcpy(r_packed_cpu, r_packed_gpu, packed_r_size, cudaMemcpyDeviceToHost));
            unpack_tableau();

            if (Config::PRINT_SIM_TRACE)
            {
                printf("\n============== STAB-Sim ===============\n");
                printf("n_qubits:%lld, n_gates:%lld, ncpus:%d, comp:%.3lf ms, comm:%.3lf ms, sim:%.3lf ms\n",
                       n, n_gates, 1, sim_time, 0.,
                       sim_time);
                printf("=====================================\n");
            }

            SAFE_FREE_GPU(gates_gpu);

            //=========================================
        }
        //Simulate the gates from a circuit in the tableau
        void sim2D(std::shared_ptr<Circuit> circuit2D, std::vector<int> gate_chunks, double &sim_time) override
        {
            STAB_CUDA *stab_gpu;
            SAFE_ALOC_GPU(stab_gpu, sizeof(STAB_CUDA));
            // Copy the simulator instance to GPU
            cudaSafeCall(cudaMemcpy(stab_gpu, this,
                                    sizeof(STAB_CUDA), cudaMemcpyHostToDevice));

            gpu_timer sim_timer;

            //Pack tableau and copy to GPU
            pack_tableau();
            cudaSafeCall(cudaMemcpy(x_packed_gpu, x_packed_cpu, packed_matrix_size,
                                    cudaMemcpyHostToDevice));
            cudaSafeCall(cudaMemcpy(z_packed_gpu, z_packed_cpu, packed_matrix_size,
                                    cudaMemcpyHostToDevice));
            cudaSafeCall(cudaMemcpy(r_packed_gpu, r_packed_cpu, packed_r_size, cudaMemcpyHostToDevice));

            std::cout << "Data copied" << std::endl;

            int minGridSize, blockSize;
            cudaOccupancyMaxPotentialBlockSize(&minGridSize, &blockSize, simulation_kernel_cuda2D, 0, 0);
            int threadsPerBlockX = 16;
            int threadsPerBlockY = blockSize / threadsPerBlockX; 

            if (threadsPerBlockY > 16) threadsPerBlockY = 16;

            dim3 threadsPerBlock(threadsPerBlockX, threadsPerBlockY);
            dim3 blocksPerGrid((n + threadsPerBlockX - 1) / threadsPerBlockX,
                            (n + threadsPerBlockY - 1) / threadsPerBlockY);

            std::cout << "Blocks calculated" << std::endl;

           

            std::vector<Gate> gates2D = circuit2D->get_gates();
            int num_gates = gates2D.size();
            copy_gates_to_gpu(gates2D);
            std::cout << "2D circuit parsed" << std::endl;

            /*Simulate*/
            if (Config::PRINT_SIM_TRACE)
            {
                printf("STABSim_gpu is running! Using %lld qubits.\n", n);
            }

            //Call the kernel for each set of gates
            IdxType gate_index_sum = 0;
            int gate_chunk_size = 0;
            sim_timer.start_timer();
            for(int i = 0; i < gate_chunks.size(); i++)
            {
                gate_index_sum += gate_chunk_size;
                gate_chunk_size = gate_chunks[i];
                // std::cout << "Launching 2D kernel " << num_gates << std::endl;
                // std::cout << "Gate chunk sie " << gate_chunk_size << std::endl;

                simulation_kernel_cuda2D<<<blocksPerGrid, threadsPerBlock>>>(stab_gpu, &gates_gpu[gate_index_sum], gate_chunk_size);
            }
            sim_timer.stop_timer();
            /*End simulate*/
            sim_time = sim_timer.measure();

            cudaCheckError();
            //Copy data to the CPU side and unpack
            cudaSafeCall(cudaMemcpy(x_packed_cpu, x_packed_gpu, packed_matrix_size,
                                    cudaMemcpyDeviceToHost));
            cudaSafeCall(cudaMemcpy(z_packed_cpu, z_packed_gpu, packed_matrix_size,
                                    cudaMemcpyDeviceToHost));
            cudaSafeCall(cudaMemcpy(r_packed_cpu, r_packed_gpu, packed_r_size, cudaMemcpyDeviceToHost));
            unpack_tableau();

            if (Config::PRINT_SIM_TRACE)
            {
                printf("\n============== STAB-Sim ===============\n");
                printf("n_qubits:%lld, n_gates:%lld, ncpus:%d, comp:%.3lf ms, comm:%.3lf ms, sim:%.3lf ms\n",
                       n, num_gates, 1, sim_time, 0.,
                       sim_time);
                printf("=====================================\n");
            }

            SAFE_FREE_GPU(gates_gpu);

            //=========================================
        }

        IdxType measure(IdxType qubit) override
        {
            throw std::logic_error("measure Not implemented (STAB_CPU)");
        }
        void set_initial(std::string fpath, std::string format) override
        {
            throw std::logic_error("set_initial Not implemented (STAB_CPU)");
        }
        void dump_res_state(std::string outfile) override
        {
            throw std::logic_error("dump_res_state Not implemented (STAB_CPU)");
        }
        ValType *get_real() const override
        {
            throw std::logic_error("get_real Not implemented (STAB_CPU)");
        }
        ValType *get_imag() const override
        {
            throw std::logic_error("get_imag Not implemented (STAB_CPU)");
        }
        ValType get_exp_z(const std::vector<size_t> &in_bits) override
        {
            throw std::logic_error("get_exp_z Not implemented (STAB_CPU)");
        }
        ValType get_exp_z() override
        {
            throw std::logic_error("get_exp_z Not implemented (STAB_CPU)");
        }

    public:
        IdxType n;
        IdxType n_gates;
        IdxType stabCounts;
        IdxType mask;
        IdxType rows;
        IdxType packed_rows;
        IdxType cols;
        int packed_bits;
        IdxType packed_r_size;
        IdxType packed_matrix_size;
        std::vector<std::vector<int>> x;
        std::vector<std::vector<int>> z;
        std::vector<int> r;

        std::vector<std::vector<Gate>> layered_gates;
        IdxType num_layers;
        //CPU Arrays
        uint32_t* x_packed_cpu = nullptr;
        uint32_t* z_packed_cpu = nullptr;
        uint32_t* r_packed_cpu = nullptr;
        //GPU Arrays
        uint32_t* x_packed_gpu = nullptr;
        uint32_t* z_packed_gpu = nullptr;
        uint32_t* r_packed_gpu = nullptr;

        IdxType* totalResults = nullptr;
        std::vector<std::vector<IdxType>> longResults;

        //Random
        std::mt19937 rng;
        std::uniform_int_distribution<int> dist;   

        //GPU-side gate instance
        Gate *gates_gpu = nullptr;
        std::vector<std::vector<Gate>> gates2D;

        void copy_gates_to_gpu(std::vector<Gate> &cpu_vec)
        {
            // Allocate memory on CPU
            size_t vec_size = cpu_vec.size() * sizeof(Gate);

            // Allocate memory on GPU
            SAFE_FREE_GPU(gates_gpu);
            SAFE_ALOC_GPU(gates_gpu, vec_size);
            cudaSafeCall(cudaMemcpy(gates_gpu, cpu_vec.data(), vec_size, cudaMemcpyHostToDevice));
        }
    }; //End tableau class

    __global__ void simulation_kernel_cuda_shared(STAB_CUDA* stab_gpu, Gate* gates_gpu, IdxType n_gates)
    {
        int i = blockIdx.x * blockDim.x + threadIdx.x;
        if (i >= stab_gpu->packed_rows) return;

        int n_qubits = stab_gpu->n;

        __shared__ uint32_t* x_arr;
        __shared__ uint32_t* z_arr;
        __shared__ uint32_t* r_arr;

        x_arr = stab_gpu->x_packed_gpu;
        z_arr = stab_gpu->z_packed_gpu;
        r_arr = stab_gpu->r_packed_gpu;

        uint32_t x, z;
        OP op_name;
        int index, ctrl_index;

        //Precompute the possible indices that each thread needs before looping the gates
        int thread_pos = i * stab_gpu->cols;
        int q_indices[32768];
        #pragma unroll
        for(int q = 0; q < n_qubits; q++)
        {
            q_indices[q] = thread_pos + q;
        }

        for(int k = 0; k < n_gates; k++) 
        {
            op_name = gates_gpu[k].op_name;
            index = q_indices[gates_gpu[k].qubit];

            switch (op_name) 
            {
                case OP::H:
                    x = x_arr[index];
                    z = z_arr[index];
                    //Phase
                    r_arr[i] ^= (x & z);

                    //Entry -- swap x and z bits
                    x_arr[index] = z;
                    z_arr[index] = x;
                    break;

                case OP::S:
                    x = x_arr[index];
                    z = z_arr[index];

                    //Phase
                    r_arr[i] ^= (x & z);

                    //Entry
                    z_arr[index] = z ^ x;
                    break;

                case OP::SDG:
                    x = x_arr[index];
                    z = z_arr[index];

                    //Phase
                    r_arr[i] ^= (x ^ (x & z));

                    //Entry
                    z_arr[index] = z ^ x;
                    break;

                case OP::RX:
                    double theta = gates_gpu[k].theta;
                    if(theta == PI/2) //H SDG
                    {
                        x = x_arr[index];
                        z = z_arr[index];

                        //Phase
                        r_arr[i] ^= z;

                        //Entry -- swap x and z bits
                        x_arr[index] = z;

                        //Phase -- pass through the swap to make r_arr[i] ^= z;
                        //r_arr[i] ^= x ^ (x & z_arr[mat_i]);

                        //Entry -- z is x after the swap, but doesn't matter here
                        z_arr[index] = z ^ x;
                    }
                    else if(theta == -PI/2) //H S
                    {
                        x = x_arr[index];
                        z = z_arr[index];

                        //Entry -- swap x and z bits
                        //Entry
                        x_arr[index] = z;
                        z_arr[index] = z ^ x;
                    }
                    else if(theta == PI) //X
                    {
                        r_arr[i] ^= z_arr[index];
                    }
                    else
                    {
                        printf("Non-Clifford angle in RX!");
                        assert(false);
                    }
                    break;
                
                // case OP::RY:
                //     stab_gpu->RX_gate(i, m_index, gates_gpu[k].theta);
                //     break;

                case OP::CX:
                    ctrl_index = q_indices[gates_gpu[k].ctrl];

                    x = x_arr[index];
                    z = z_arr[index];

                    uint32_t x_ctrl = x_arr[ctrl_index];
                    uint32_t z_ctrl = z_arr[ctrl_index];

                    //Phase
                    r_arr[i] ^= ((x_ctrl & z) & (x^z_ctrl^1));

                    //Entry
                    x_arr[index] = x ^ x_ctrl;
                    z_arr[ctrl_index] = z ^ z_ctrl;

                    break;

                // case OP::M:
                //     uint32_t p = INT32_MAX;
                //     stab_gpu->M_gate(i, m_index, p);

                default:
                    printf("Non-Clifford or unrecognized gate: %d\n", op_name);
                    assert(false);
            }
        }
        // printf("Kernel is done!\n");
        stab_gpu->x_packed_gpu = x_arr;
        stab_gpu->z_packed_gpu = z_arr;
        stab_gpu->r_packed_gpu = r_arr;
    }//end kernel

    __global__ void simulation_kernel_cuda(STAB_CUDA* stab_gpu, Gate* gates_gpu, IdxType n_gates)
    {
        int i = blockIdx.x * blockDim.x + threadIdx.x;
        if (i >= stab_gpu->packed_rows) return;

        int n_qubits = stab_gpu->n;

        uint32_t* x_arr = stab_gpu->x_packed_gpu;
        uint32_t* z_arr = stab_gpu->z_packed_gpu;
        uint32_t* r_arr = stab_gpu->r_packed_gpu;

        uint32_t x, z;
        OP op_name;
        int index;

        //Precompute the possible indices that each thread needs before looping the gates
        int thread_pos = i * stab_gpu->cols;
        int q_indices[32768];
        #pragma unroll
        for(int q = 0; q < n_qubits; q++)
        {
            q_indices[q] = thread_pos + q;
        }
        
        for (int k = 0; k < n_gates; k++) 
        {
            op_name = gates_gpu[k].op_name;
            index = q_indices[gates_gpu[k].qubit];

            switch (op_name) 
            {
                case OP::H:
                    x = x_arr[index];
                    z = z_arr[index];
                    //Phase
                    r_arr[i] ^= (x & z);

                    //Entry -- swap x and z bits
                    x_arr[index] = z;
                    z_arr[index] = x;
                    break;

                case OP::S:
                    x = x_arr[index];
                    z = z_arr[index];

                    //Phase
                    r_arr[i] ^= (x & z);

                    //Entry
                    z_arr[index] = z ^ x;
                    break;

                case OP::SDG:
                    x = x_arr[index];
                    z = z_arr[index];

                    //Phase
                    r_arr[i] ^= (x ^ (x & z));

                    //Entry
                    z_arr[index] = z ^ x;
                    break;

                case OP::RX:
                    double theta = gates_gpu[k].theta;
                    if(theta == PI/2) //H SDG
                    {
                        x = x_arr[index];
                        z = z_arr[index];

                        //Phase
                        r_arr[i] ^= z;

                        //Entry -- swap x and z bits
                        x_arr[index] = z;

                        //Phase -- pass through the swap to make r_arr[i] ^= z;
                        //r_arr[i] ^= x ^ (x & z_arr[mat_i]);

                        //Entry -- z is x after the swap, but doesn't matter here
                        z_arr[index] = z ^ x;
                    }
                    else if(theta == -PI/2) //H S
                    {
                        x = x_arr[index];
                        z = z_arr[index];

                        //Entry -- swap x and z bits
                        //Entry
                        x_arr[index] = z;
                        z_arr[index] = z ^ x;
                    }
                    else if(theta == PI) //X
                    {
                        r_arr[i] ^= z_arr[index];
                    }
                    else
                    {
                        printf("Non-Clifford angle in RX!");
                        assert(false);
                    }
                    break;
                
                // case OP::RY:
                //     stab_gpu->RX_gate(i, m_index, gates_gpu[k].theta);
                //     break;

                case OP::CX:
                    int ctrl_index = q_indices[gates_gpu[k].ctrl];

                    x = x_arr[index];
                    z = z_arr[index];

                    uint32_t x_ctrl = x_arr[ctrl_index];
                    uint32_t z_ctrl = z_arr[ctrl_index];

                    //Phase
                    r_arr[i] ^= ((x_ctrl & z) & (x^z_ctrl^1));

                    //Entry
                    x_arr[index] = x ^ x_ctrl;
                    z_arr[ctrl_index] = z ^ z_ctrl;

                    break;

                // case OP::M:
                //     uint32_t p = INT32_MAX;
                //     stab_gpu->M_gate(i, m_index, p);

                default:
                    printf("Non-Clifford or unrecognized gate: %d\n", op_name);
                    assert(false);
            }
        }
        // printf("Kernel is done!\n");
    }//end kernel

    __global__ void simulation_kernel_cuda2D(STAB_CUDA* stab_gpu, Gate* gates_gpu, IdxType gate_chunk) 
    {
        int row = blockIdx.x * blockDim.x + threadIdx.x;  //Index for stabilizers (rows)
        int col = blockIdx.y * blockDim.y + threadIdx.y;  //Index for gates (columns)

        if (row >= stab_gpu->packed_rows) return;  //Check out-of-bounds for qubits

        if (col >= gate_chunk) return;  //Check out-of-bounds for gate

        // printf("Inside 2D kernel %d, gate chunk %lld gate qubit %lld \n", col, gate_chunk, gates_gpu[col].qubit);
        // printf("Gates gpu size %lld \n", (sizeof(gates_gpu)));



        int target = gates_gpu[col].qubit; //Qubit target
        OP op_name = gates_gpu[col].op_name;  //Operation to perform
        uint32_t* x_arr = stab_gpu->x_packed_gpu;
        uint32_t* z_arr = stab_gpu->z_packed_gpu;

        //Calculate the index for this qubit in the packed arrays
        IdxType index = row * stab_gpu->cols + target;

        //Perform operations for all possible gates, but mask non-relevant ones
        //Start with the common operation - calculate phase and entry for all gates
        uint32_t x = x_arr[index];
        uint32_t z = z_arr[index];

        //Gate operations
        if (op_name == OP::H) {
            // printf("Inside h gate \n");
            // H Gate: Swap x and z
            stab_gpu->r_packed_gpu[row] ^= (x & z);
            //Entry -- swap x and z bits
            x_arr[index] = z;
            z_arr[index] = x;
        } 
        else if (op_name == OP::S) {
            //S Gate: Entry (z_arr[index] ^= x_arr[index])
            stab_gpu->r_packed_gpu[row] ^= (x & z);
            z_arr[index] = x ^ z;
        }
        else if (op_name == OP::SDG) {
            // SDG Gate: Phase (x_arr[index] ^ (x_arr[index] & z_arr[index]))
            stab_gpu->r_packed_gpu[row] ^= (x ^ (x & z));  // SDG Phase operation
            z_arr[index] = x ^ z;  // Entry (same as S gate)
        }
<<<<<<< HEAD

        if (op_name == OP::CX) {
            IdxType ctrl_index = row * stab_gpu->cols + gates_gpu[col].ctrl;
=======
        else if (op_name == OP::CX) {
            int ctrl_index = row * stab_gpu->cols + gates_gpu[col].ctrl;
>>>>>>> e4762af4

            uint32_t x_ctrl = x_arr[ctrl_index];
            uint32_t z_ctrl = z_arr[ctrl_index];

            //Phase
            stab_gpu->r_packed_gpu[row] ^= ((x_ctrl & z) & (x^z_ctrl^1));

            //Entry
            x_arr[index] = x ^ x_ctrl;
            z_arr[ctrl_index] = z ^ z_ctrl;
        }
        __syncthreads();
    }
} //namespace NWQSim

//#endif<|MERGE_RESOLUTION|>--- conflicted
+++ resolved
@@ -1062,14 +1062,8 @@
             stab_gpu->r_packed_gpu[row] ^= (x ^ (x & z));  // SDG Phase operation
             z_arr[index] = x ^ z;  // Entry (same as S gate)
         }
-<<<<<<< HEAD
-
-        if (op_name == OP::CX) {
-            IdxType ctrl_index = row * stab_gpu->cols + gates_gpu[col].ctrl;
-=======
         else if (op_name == OP::CX) {
             int ctrl_index = row * stab_gpu->cols + gates_gpu[col].ctrl;
->>>>>>> e4762af4
 
             uint32_t x_ctrl = x_arr[ctrl_index];
             uint32_t z_ctrl = z_arr[ctrl_index];
