--- conflicted
+++ resolved
@@ -1754,11 +1754,7 @@
                                         ValType* result) {
             const IdxType tid = threadIdx.x + blockIdx.x * blockDim.x; 
             grid_group grid = this_grid();
-<<<<<<< HEAD
-            IdxType vector_dim =(IdxType)1 << n_qubits;
-=======
             IdxType vector_dim = (IdxType)1 << n_qubits;
->>>>>>> f4fad2c9
             ValType local_real = 0;
             const IdxType per_pe_work = ((dim) >> (gpu_scale));
             IdxType gridlog2 = 63 - __clz(blockDim.x * gridDim.x);
