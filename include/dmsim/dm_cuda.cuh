--- conflicted
+++ resolved
@@ -243,7 +243,6 @@
             printf("\n");
         }
 
-<<<<<<< HEAD
         std::vector<std::complex<ValType>> get_state() override
         {
             cudaSafeCall(cudaMemcpy(dm_real_cpu, dm_real, dm_size, cudaMemcpyDeviceToHost));
@@ -261,9 +260,6 @@
         }
 
     public:
-=======
-        public:
->>>>>>> a7f46ae4
         // n_qubits is the number of qubits
         IdxType n_qubits;
 
