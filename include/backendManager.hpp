--- conflicted
+++ resolved
@@ -5,11 +5,10 @@
 
 #include "svsim/sv_cpu.hpp"
 #include "dmsim/dm_cpu.hpp"
-<<<<<<< HEAD
+
+
 #include "tnsim/tn_cpu.hpp"
-=======
 #include "tnsim/tn_cuda.hpp"
->>>>>>> a326108c
 
 #ifdef OMP_ENABLED
 #include "svsim/sv_omp.hpp"
@@ -71,11 +70,7 @@
     int MaxDim;
     double Cutoff;
 
-<<<<<<< HEAD
     static std::shared_ptr<NWQSim::QuantumState> create_state(std::string backend, NWQSim::IdxType numQubits, std::string simulator_method = "SV", int max_dim = 100, double sv_cutoff = 0.0)
-=======
-    static std::shared_ptr<NWQSim::QuantumState> create_state(std::string backend, NWQSim::IdxType numQubits, std::string simulator_method = "SV", int bd = 100)
->>>>>>> a326108c
     {
         // Convert to uppercase
         std::transform(backend.begin(), backend.end(), backend.begin(),
@@ -122,7 +117,7 @@
         
         else if (backend == "NVGPU_TAMM" || backend == "CPU_TAMM")
         {
-            return std::make_shared<NWQSim::TN_CUDA>(numQubits, bd);
+            return std::make_shared<NWQSim::TN_CUDA>(numQubits, max_dim);
         }
 
 #ifdef HIP_ENABLED
