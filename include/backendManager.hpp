--- conflicted
+++ resolved
@@ -66,21 +66,18 @@
     }
 
     static std::shared_ptr<NWQSim::QuantumState> create_state(std::string backend, NWQSim::IdxType numQubits, std::string simulator_method = "SV")
+    static std::shared_ptr<NWQSim::QuantumState> create_state(std::string backend, NWQSim::IdxType numQubits, std::string simulator_method = "SV")
     {
         // Convert to uppercase
         std::transform(backend.begin(), backend.end(), backend.begin(),
                        [](unsigned char c)
                        { return std::toupper(c); });
-<<<<<<< HEAD
-=======
-        
-         // Convert to uppercase
->>>>>>> 327ec5e7
         std::transform(simulator_method.begin(), simulator_method.end(), simulator_method.begin(),
                        [](unsigned char c)
                        { return std::toupper(c); });
         if (backend == "CPU")
         {
+            if (simulator_method == "SV")
             if (simulator_method == "SV")
                 return std::make_shared<NWQSim::SV_CPU>(numQubits);
             else if(simulator_method == "STAB")
