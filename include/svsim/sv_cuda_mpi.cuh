--- conflicted
+++ resolved
@@ -1233,12 +1233,6 @@
             grid_group grid = this_grid();
             const int tid = blockDim.x * blockIdx.x + threadIdx.x;
             // Parallel reduction
-<<<<<<< HEAD
-            // if (tid < m_gpu && abs(m_real[tid]) > 1e-10 ) {
-            //     printf("%lld %e\n", tid, m_real[tid]);
-            // }
-            for (IdxType k = (dim >> (gpu_scale + 1)); k > 0; k >>= 1)
-=======
             IdxType gridlog2 = 63 - __clzll(blockDim.x * gridDim.x);
             if (blockDim.x * gridDim.x & ((1 << gridlog2) - 1)) {
                 gridlog2 += 1;
@@ -1246,7 +1240,6 @@
             IdxType reduce_limit = 1 << gridlog2;
             reduce_limit = min(reduce_limit, dim >> gpu_scale);
             for (IdxType k = (reduce_limit >> 1); k > 0; k >>= 1)
->>>>>>> b2df22aa
             {
                 if (tid < k && tid + k < blockDim.x * gridDim.x) {
                     m_real[tid] += m_real[tid + k];
@@ -1256,7 +1249,6 @@
                 }
                 grid.sync();
             }
-<<<<<<< HEAD
             grid.sync();
             if (tid == 0) {
                 *output += m_real[0];
@@ -1276,27 +1268,6 @@
             }
             BARR_NVSHMEM;
             EXPECT_REDUCE(&o->exp_output);
-=======
-            if (tid == 0) { 
-                *output += m_real[0];
-            }
-        }
-
-__device__ __inline__ void EXPECT_GATE(ObservableList o)  {
-            grid_group grid = this_grid();
-            const IdxType tid = blockDim.x * blockIdx.x + threadIdx.x;
-            // for (IdxType ind = tid; ind < m_gpu; ind += blockDim.x * gridDim.x) {
-            //     m_real[ind] = 0;
-            // }
-            if (tid < dim)
-                m_real[tid] = 0;
-            for (IdxType obs_ind = 0; obs_ind < o.numterms; obs_ind++) {
-                EXPECT_C0_GATE(o.zmasks[obs_ind], o.coeffs[obs_ind]);
-            }
-            grid.sync();
-            
-            EXPECT_REDUCE(o.exp_output);
->>>>>>> b2df22aa
         }
         
         __device__ __inline__ void M_GATE(const IdxType qubit, const IdxType cur_index)
@@ -1825,11 +1796,7 @@
             else if (op_name == OP::EXPECT)
             {
                 
-<<<<<<< HEAD
                 ObservableList* o = (ObservableList*)((sv_gpu->gates_gpu)[t].data);
-=======
-                ObservableList o = *(ObservableList*)((sv_gpu->gates_gpu)[t].data);
->>>>>>> b2df22aa
                 
                 BARR_NVSHMEM;
                 sv_gpu->EXPECT_GATE(o);
