--- conflicted
+++ resolved
@@ -1291,12 +1291,7 @@
             if (blockDim.x * gridDim.x & (((IdxType)1 << gridlog2) - 1)) {
                 gridlog2 += 1;
             }
-<<<<<<< HEAD
-            IdxType reduce_limit = 1 << gridlog2;
-            // If there are more threads than local entries, then reduce over the thread count. Otherwise reduce over the local dimension
-=======
             IdxType reduce_limit =(IdxType)1 << gridlog2;
->>>>>>> 2e8554b7
             reduce_limit = min(reduce_limit, dim >> gpu_scale);
             // Parallel reduction
             for (IdxType k = (reduce_limit >> 1); k > 0; k >>= 1)
